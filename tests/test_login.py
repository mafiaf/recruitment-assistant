--- conflicted
+++ resolved
@@ -1,73 +1,57 @@
-<<<<<<< HEAD
-import types
-import pytest
-from fastapi.responses import HTMLResponse
-=======
-import asyncio
 import types
 import pytest
 from starlette.requests import Request
->>>>>>> 4921de2d
+from fastapi.responses import HTMLResponse
 import main
 
-# disable startup DB seed
+# turn off the optional DB seed that runs at startup, if present
 if main.seed_owner in main.app.router.on_startup:
     main.app.router.on_startup.remove(main.seed_owner)
 
-class DummyRequest:
-    def __init__(self, path="/"):
-        self.url = types.SimpleNamespace(path=path)
-        self.cookies = {}
 
 @pytest.fixture
-<<<<<<< HEAD
-def dummy(monkeypatch):
-    def fake_render(request, template_name, ctx=None, page_title=None, status_code=200, active=None):
+def make_request(monkeypatch):
+    """Provide a fresh Request plus all required stubs for each test."""
+
+    # fake template renderer so login_form works without Jinja2
+    def fake_render(
+        request,
+        template_name,
+        ctx=None,
+        page_title=None,
+        status_code=200,
+        active=None,
+    ):
         return HTMLResponse("OK", status_code=status_code)
 
+    # fake password check
     def fake_verify(username: str, password: str):
         if username == "user" and password == "pass":
             return {"username": username, "role": "user"}
         return None
 
-    monkeypatch.setattr(main, "render", fake_render)
+    # patch the bits in main that the handlers rely on
+    monkeypatch.setattr(main, "render", fake_render, raising=False)
     monkeypatch.setattr(main, "verify_password", fake_verify)
-    monkeypatch.setattr(main, "set_session", lambda resp, user: None)
-    return DummyRequest
-
-def test_login_page(dummy):
-    resp = main.login_form(dummy("/login"))
-    assert resp.status_code == 200
-
-@pytest.mark.asyncio
-async def test_login_success(dummy):
-    resp = await main.login_post(dummy("/login"), username="user", password="pass")
-    assert resp.status_code == 303
-
-@pytest.mark.asyncio
-async def test_login_failure(dummy):
-    resp = await main.login_post(dummy("/login"), username="bad", password="wrong")
-=======
-def fake_verify(monkeypatch):
-    def fake(username: str, password: str):
-        if username == "user" and password == "pass":
-            return {"username": username, "role": "user"}
-        return None
-    monkeypatch.setattr(main, "verify_password", fake)
+    monkeypatch.setattr(main, "set_session", lambda resp, user: None, raising=False)
     main.signer = types.SimpleNamespace(dumps=lambda obj: "tok")
 
-def make_request() -> Request:
-    return Request({"type": "http", "headers": []})
+    # helper to create a minimal Starlette Request object
+    return lambda: Request({"type": "http", "headers": []})
 
-def test_login_page(fake_verify):
+
+def test_login_page(make_request):
     resp = main.login_form(make_request())
     assert resp.status_code == 200
 
-def test_login_success(fake_verify):
-    resp = asyncio.run(main.login_post(make_request(), username="user", password="pass"))
+
+@pytest.mark.asyncio
+async def test_login_success(make_request):
+    resp = await main.login_post(make_request(), username="user", password="pass")
     assert resp.status_code == 303
 
-def test_login_failure(fake_verify):
-    resp = asyncio.run(main.login_post(make_request(), username="bad", password="wrong"))
->>>>>>> 4921de2d
+
+@pytest.mark.asyncio
+async def test_login_failure(make_request):
+    resp = await main.login_post(make_request(), username="bad", password="wrong")
     assert resp.status_code == 401