--- conflicted
+++ resolved
@@ -61,8 +61,8 @@
 def test_extract_years_requirement():
     assert main.extract_years_requirement("need 5 years of experience") == 5
     assert main.extract_years_requirement("minimum 3 years experience") == 3
-<<<<<<< HEAD
     assert main.extract_years_requirement("no numbers") is None
+
 
 
 @pytest.mark.asyncio
@@ -112,6 +112,3 @@
         description="need 3 years", file=None, candidate_ids=None
     )
     assert "2/3" in resp.body.decode()
-=======
-    assert main.extract_years_requirement("no numbers") is None
->>>>>>> 161ce929
