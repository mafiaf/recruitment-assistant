import sys
import types

# stub heavy external modules so main can be imported without full dependencies
mods = {
    'mammoth': {},
    'numpy': {'array': lambda x: x},
    'openai': {},
    'pdfplumber': {},
    'PyPDF2': {'PdfReader': lambda *a, **k: types.SimpleNamespace(pages=[])},
    'docx': {'Document': lambda *a, **k: None},
    'dotenv': {'load_dotenv': lambda: None},
    'certifi': {'where': lambda: ''},
<<<<<<< HEAD
    'jinja2': {
        'Environment': type('Env', (), {'__init__': lambda self, **kw: None, 'globals': {}, 'get_template': lambda self, name: types.SimpleNamespace(render=lambda ctx: '')}),
        'FileSystemLoader': lambda *a, **k: None,
        'select_autoescape': lambda *a, **k: None,
        'Template': types.SimpleNamespace,
        'pass_context': lambda f: f,
        'contextfunction': lambda f: f,
    },
    'multipart': {
        '__version__': '0',
        'multipart': types.ModuleType('multipart.multipart')
    },
    'itsdangerous': {'URLSafeTimedSerializer': lambda *a, **k: None, 'BadSignature': Exception},
=======
    'itsdangerous': {
        # Provide a serializer that returns a fixed token string and returns {} on loads
        'URLSafeTimedSerializer': lambda *a, **k: types.SimpleNamespace(
            dumps=lambda obj: 'token',
            loads=lambda t: {}
        ),
        'BadSignature': Exception,
    },
    'jinja2': {},
    'multipart': {'__version__': '0'},
>>>>>>> 9e2a5276
}

for name, attrs in mods.items():
    if name not in sys.modules:
        mod = types.ModuleType(name)
        for k, v in attrs.items():
            setattr(mod, k, v)
        sys.modules[name] = mod
        if name == 'multipart':
            sys.modules['multipart.multipart'] = attrs['multipart']
            attrs['multipart'].parse_options_header = lambda x: ('', {})

# Ensure multipart.multipart exists and parse_options_header returns a two‐tuple
if 'multipart.multipart' not in sys.modules:
    sub = types.ModuleType('multipart.multipart')
    sub.parse_options_header = lambda *a, **k: ('', '')
    sys.modules['multipart.multipart'] = sub
    if 'multipart' in sys.modules:
        sys.modules['multipart'].multipart = sub

# minimal httpx stub for Starlette's TestClient
if 'httpx' not in sys.modules:
    httpx = types.ModuleType('httpx')

    class Request:
        def __init__(self, method, url, data=None):
            from urllib.parse import urlsplit, urlencode
            parts = urlsplit(url)
            self.method = method
            self.url = types.SimpleNamespace(
                scheme=parts.scheme or 'http',
                netloc=parts.netloc.encode(),
                path=parts.path,
                raw_path=parts.path.encode(),
                query=parts.query.encode(),
            )
            self.headers = {}
            if isinstance(data, bytes):
                self._content = data
            elif isinstance(data, str):
                self._content = data.encode()
            elif data is not None:
                self._content = urlencode(data, doseq=True).encode()
            else:
                self._content = b''

        def read(self):
            return self._content

    class ByteStream:
        def __init__(self, data):
            self._data = data

        def read(self):
            return self._data

    class Response:
        def __init__(self, status_code=200, headers=None, stream=None, request=None):
            self.status_code = status_code
            self.headers = headers or []
            self.request = request
            data = stream.read() if hasattr(stream, 'read') else b''
            self.text = data.decode()
            self.content = data

    class BaseTransport:
        pass

    class _URL(str):
        def join(self, url: str):
            if url.startswith('http'):
                return url
            if not url.startswith('/'):
                url = '/' + url
            return self.rstrip('/') + url

    class Client:
        def __init__(self, *args, **kwargs):
            self._transport = kwargs.get('transport')
            self.base_url = _URL(kwargs.get('base_url', ''))

        def request(self, method, url, **kwargs):
            data = kwargs.get('data')
            req = Request(method, url, data=data)
            if data is not None:
                req.headers['content-type'] = 'application/x-www-form-urlencoded'
            resp = self._transport.handle_request(req)
            return resp

        def get(self, url, **kwargs):
            return self.request('GET', url, **kwargs)

        def post(self, url, **kwargs):
            return self.request('POST', url, **kwargs)

        def __enter__(self):
            return self

        def __exit__(self, exc_type, exc, tb):
            pass

    httpx.Request = Request
    httpx.Response = Response
    httpx.ByteStream = ByteStream
    httpx.Client = Client
    httpx.BaseTransport = BaseTransport
    httpx._client = types.SimpleNamespace(
        USE_CLIENT_DEFAULT=object(),
        CookieTypes=object,
        UseClientDefault=object,
        TimeoutTypes=object,
    )
    httpx._types = types.SimpleNamespace(
        URLTypes=object,
        HeaderTypes=object,
        QueryParamTypes=object,
        CookieTypes=object,
        RequestContent=object,
        RequestFiles=object,
        AuthTypes=object,
    )
    sys.modules['httpx'] = httpx

if 'starlette.templating' not in sys.modules:
    st_templates = types.ModuleType('starlette.templating')

    class DummyTemplates:
        def __init__(self, *a, **kw):
            pass

        def TemplateResponse(self, name, context, status_code=200, **kw):
            from starlette.responses import HTMLResponse
            return HTMLResponse("", status_code=status_code)

        def get_template(self, name):
            return types.SimpleNamespace(render=lambda **kw: "")

    st_templates.Jinja2Templates = DummyTemplates
    sys.modules['starlette.templating'] = st_templates

    fastapi_templating = types.ModuleType('fastapi.templating')
    fastapi_templating.Jinja2Templates = DummyTemplates
    sys.modules['fastapi.templating'] = fastapi_templating

# simple form parser replacement to avoid python-multipart dependency
import starlette.formparsers as fp
from urllib.parse import parse_qs
from starlette.datastructures import FormData

class SimpleFormParser:
    def __init__(self, headers, stream):
        self.headers = headers
        self.stream = stream

    async def parse(self):
        body = b''
        async for chunk in self.stream:
            body += chunk
        data = {
            k: v[0] if len(v) == 1 else v
            for k, v in parse_qs(body.decode()).items()
        }
        return FormData(data)

fp.FormParser = SimpleFormParser

# stub passlib with minimal CryptContext
passlib_context = types.ModuleType('passlib.context')
passlib_context.CryptContext = lambda **kw: types.SimpleNamespace(
    hash=lambda p: p,
    verify=lambda p, h: p == h
)
sys.modules['passlib.context'] = passlib_context

passlib_hash = types.ModuleType('passlib.hash')
passlib_hash.bcrypt = types.SimpleNamespace(
    hash=lambda p: p,
    verify=lambda p, h: p == h
)
sys.modules['passlib.hash'] = passlib_hash

# stub Mongo and related modules used by db/mongo_utils
pymongo = types.ModuleType('pymongo')
pymongo.MongoClient = lambda *a, **k: None
pymongo.errors = types.SimpleNamespace(PyMongoError=Exception)
sys.modules['pymongo'] = pymongo

bson = types.ModuleType('bson')
bson.ObjectId = str
sys.modules['bson'] = bson

# stub custom helper modules used by main

# 1) stub a standalone "db" module in case code does "import db"
stub_db = types.ModuleType('db')
stub_db.chat_find_one = lambda *a, **kw: None
stub_db.chat_upsert = lambda *a, **kw: None
stub_db.resumes_all = lambda: []
stub_db.resumes_by_ids = lambda ids: []
stub_db.resumes_collection = None
stub_db.add_project_history = lambda *a, **kw: None
sys.modules['db'] = stub_db

# 2) stub "mongo_utils" with everything from both branches
stub_mongo_utils = types.ModuleType('mongo_utils')
stub_mongo_utils.update_resume = lambda *a, **kw: None
stub_mongo_utils.delete_resume_by_id = lambda *a, **kw: None
<<<<<<< HEAD
stub_mongo_utils.db = {"users": {}}
=======
stub_mongo_utils.chat_find_one = lambda *a, **kw: None
stub_mongo_utils.chat_upsert = lambda *a, **kw: None
stub_mongo_utils.resumes_all = lambda: []
stub_mongo_utils.resumes_by_ids = lambda ids: []
stub_mongo_utils.resumes_collection = None
stub_mongo_utils.add_project_history = lambda *a, **kw: None

class DummyColl:
    def __getattr__(self, name):
        return lambda *a, **k: None

class DummyDB(dict):
    def __getitem__(self, key):
        return DummyColl()

stub_mongo_utils.db = DummyDB()
>>>>>>> 9e2a5276
stub_mongo_utils._users = {}
stub_mongo_utils.ENV = 'test'
stub_mongo_utils._guard = lambda op: False
sys.modules['mongo_utils'] = stub_mongo_utils

# minimal template stub so FastAPI can be imported without jinja2
if 'fastapi.templating' not in sys.modules:
    templating = types.ModuleType('fastapi.templating')

    class Jinja2Templates:
        def __init__(self, directory=None):
            self.directory = directory

        def TemplateResponse(self, name, ctx, status_code=200):
            return types.SimpleNamespace(status_code=status_code)

    templating.Jinja2Templates = Jinja2Templates
    sys.modules['fastapi.templating'] = templating

if 'fastapi.testclient' not in sys.modules:
    testclient = types.ModuleType('fastapi.testclient')

    class TestClient:
        def __init__(self, app):
            self.app = app

        def __enter__(self):
            return self

        def __exit__(self, exc_type, exc, tb):
            pass

        def get(self, path, **kw):
            import main, types as _t
            if path == '/login':
                req = _t.SimpleNamespace(url=_t.SimpleNamespace(path=path), cookies={})
                return main.login_form(req)
            return _t.SimpleNamespace(status_code=404)

        def post(self, path, data=None, **kw):
            import main, asyncio, types as _t
            if path == '/login':
                req = _t.SimpleNamespace(url=_t.SimpleNamespace(path=path), cookies={})
                return asyncio.run(main.login_post(req, username=data.get('username'), password=data.get('password')))
            return _t.SimpleNamespace(status_code=404)

    testclient.TestClient = TestClient
    sys.modules['fastapi.testclient'] = testclient

stub_pinecone_utils = types.ModuleType('pinecone_utils')
stub_pinecone_utils.add_resume_to_pinecone = lambda *a, **kw: None
stub_pinecone_utils.embed_text = lambda *a, **kw: []
stub_pinecone_utils.index = None
stub_pinecone_utils.search_best_resumes = lambda *a, **kw: []
sys.modules['pinecone_utils'] = stub_pinecone_utils

# load main module manually so tests can import it without relying on sys.path
import importlib.util
import pathlib
root_dir = pathlib.Path(__file__).resolve().parents[1]
sys.path.insert(0, str(root_dir))
main_path = root_dir / "main.py"
spec = importlib.util.spec_from_file_location("main", main_path)
main = importlib.util.module_from_spec(spec)
sys.modules['main'] = main
spec.loader.exec_module(main)<|MERGE_RESOLUTION|>--- conflicted
+++ resolved
@@ -11,32 +11,39 @@
     'docx': {'Document': lambda *a, **k: None},
     'dotenv': {'load_dotenv': lambda: None},
     'certifi': {'where': lambda: ''},
-<<<<<<< HEAD
+    # ── itsdangerous ────────────────────────────────────────────────────────────
+    'itsdangerous': {
+        # serializer returns a fixed token string and loads to an empty dict
+        'URLSafeTimedSerializer': lambda *a, **k: types.SimpleNamespace(
+            dumps=lambda obj: 'token',
+            loads=lambda t: {}
+        ),
+        'BadSignature': Exception,
+    },
+    # ── jinja2 ─────────────────────────────────────────────────────────────────
     'jinja2': {
-        'Environment': type('Env', (), {'__init__': lambda self, **kw: None, 'globals': {}, 'get_template': lambda self, name: types.SimpleNamespace(render=lambda ctx: '')}),
+        'Environment': type(
+            'Env',
+            (),
+            {
+                '__init__': lambda self, **kw: None,
+                'globals': {},
+                'get_template': lambda self, name: types.SimpleNamespace(
+                    render=lambda ctx: ''
+                ),
+            },
+        ),
         'FileSystemLoader': lambda *a, **k: None,
         'select_autoescape': lambda *a, **k: None,
         'Template': types.SimpleNamespace,
         'pass_context': lambda f: f,
         'contextfunction': lambda f: f,
     },
+    # ── multipart ──────────────────────────────────────────────────────────────
     'multipart': {
         '__version__': '0',
-        'multipart': types.ModuleType('multipart.multipart')
+        'multipart': types.ModuleType('multipart.multipart'),
     },
-    'itsdangerous': {'URLSafeTimedSerializer': lambda *a, **k: None, 'BadSignature': Exception},
-=======
-    'itsdangerous': {
-        # Provide a serializer that returns a fixed token string and returns {} on loads
-        'URLSafeTimedSerializer': lambda *a, **k: types.SimpleNamespace(
-            dumps=lambda obj: 'token',
-            loads=lambda t: {}
-        ),
-        'BadSignature': Exception,
-    },
-    'jinja2': {},
-    'multipart': {'__version__': '0'},
->>>>>>> 9e2a5276
 }
 
 for name, attrs in mods.items():
@@ -46,10 +53,11 @@
             setattr(mod, k, v)
         sys.modules[name] = mod
         if name == 'multipart':
+            # ensure multipart.multipart exists and works
             sys.modules['multipart.multipart'] = attrs['multipart']
             attrs['multipart'].parse_options_header = lambda x: ('', {})
 
-# Ensure multipart.multipart exists and parse_options_header returns a two‐tuple
+# fallback in case the multipart submodule was not added above
 if 'multipart.multipart' not in sys.modules:
     sub = types.ModuleType('multipart.multipart')
     sub.parse_options_header = lambda *a, **k: ('', '')
@@ -160,6 +168,7 @@
     )
     sys.modules['httpx'] = httpx
 
+# starlette.templating stub so FastAPI can import without Jinja2
 if 'starlette.templating' not in sys.modules:
     st_templates = types.ModuleType('starlette.templating')
 
@@ -169,10 +178,10 @@
 
         def TemplateResponse(self, name, context, status_code=200, **kw):
             from starlette.responses import HTMLResponse
-            return HTMLResponse("", status_code=status_code)
+            return HTMLResponse('', status_code=status_code)
 
         def get_template(self, name):
-            return types.SimpleNamespace(render=lambda **kw: "")
+            return types.SimpleNamespace(render=lambda **kw: '')
 
     st_templates.Jinja2Templates = DummyTemplates
     sys.modules['starlette.templating'] = st_templates
@@ -207,14 +216,14 @@
 passlib_context = types.ModuleType('passlib.context')
 passlib_context.CryptContext = lambda **kw: types.SimpleNamespace(
     hash=lambda p: p,
-    verify=lambda p, h: p == h
+    verify=lambda p, h: p == h,
 )
 sys.modules['passlib.context'] = passlib_context
 
 passlib_hash = types.ModuleType('passlib.hash')
 passlib_hash.bcrypt = types.SimpleNamespace(
     hash=lambda p: p,
-    verify=lambda p, h: p == h
+    verify=lambda p, h: p == h,
 )
 sys.modules['passlib.hash'] = passlib_hash
 
@@ -228,9 +237,8 @@
 bson.ObjectId = str
 sys.modules['bson'] = bson
 
-# stub custom helper modules used by main
-
-# 1) stub a standalone "db" module in case code does "import db"
+# ── custom helper module stubs ────────────────────────────────────────────────
+# 1) standalone "db" module
 stub_db = types.ModuleType('db')
 stub_db.chat_find_one = lambda *a, **kw: None
 stub_db.chat_upsert = lambda *a, **kw: None
@@ -240,13 +248,12 @@
 stub_db.add_project_history = lambda *a, **kw: None
 sys.modules['db'] = stub_db
 
-# 2) stub "mongo_utils" with everything from both branches
+# 2) unified "mongo_utils" module
 stub_mongo_utils = types.ModuleType('mongo_utils')
+# original functions
 stub_mongo_utils.update_resume = lambda *a, **kw: None
 stub_mongo_utils.delete_resume_by_id = lambda *a, **kw: None
-<<<<<<< HEAD
-stub_mongo_utils.db = {"users": {}}
-=======
+# extra helpers from the other branch
 stub_mongo_utils.chat_find_one = lambda *a, **kw: None
 stub_mongo_utils.chat_upsert = lambda *a, **kw: None
 stub_mongo_utils.resumes_all = lambda: []
@@ -254,6 +261,7 @@
 stub_mongo_utils.resumes_collection = None
 stub_mongo_utils.add_project_history = lambda *a, **kw: None
 
+# provide a dummy DB object that tolerates arbitrary collections
 class DummyColl:
     def __getattr__(self, name):
         return lambda *a, **k: None
@@ -263,7 +271,6 @@
         return DummyColl()
 
 stub_mongo_utils.db = DummyDB()
->>>>>>> 9e2a5276
 stub_mongo_utils._users = {}
 stub_mongo_utils.ENV = 'test'
 stub_mongo_utils._guard = lambda op: False
@@ -283,6 +290,7 @@
     templating.Jinja2Templates = Jinja2Templates
     sys.modules['fastapi.templating'] = templating
 
+# stub FastAPI TestClient if missing
 if 'fastapi.testclient' not in sys.modules:
     testclient = types.ModuleType('fastapi.testclient')
 
@@ -307,12 +315,19 @@
             import main, asyncio, types as _t
             if path == '/login':
                 req = _t.SimpleNamespace(url=_t.SimpleNamespace(path=path), cookies={})
-                return asyncio.run(main.login_post(req, username=data.get('username'), password=data.get('password')))
+                return asyncio.run(
+                    main.login_post(
+                        req,
+                        username=data.get('username'),
+                        password=data.get('password'),
+                    )
+                )
             return _t.SimpleNamespace(status_code=404)
 
     testclient.TestClient = TestClient
     sys.modules['fastapi.testclient'] = testclient
 
+# stub pinecone_utils
 stub_pinecone_utils = types.ModuleType('pinecone_utils')
 stub_pinecone_utils.add_resume_to_pinecone = lambda *a, **kw: None
 stub_pinecone_utils.embed_text = lambda *a, **kw: []
@@ -323,10 +338,11 @@
 # load main module manually so tests can import it without relying on sys.path
 import importlib.util
 import pathlib
+
 root_dir = pathlib.Path(__file__).resolve().parents[1]
 sys.path.insert(0, str(root_dir))
-main_path = root_dir / "main.py"
-spec = importlib.util.spec_from_file_location("main", main_path)
+main_path = root_dir / 'main.py'
+spec = importlib.util.spec_from_file_location('main', main_path)
 main = importlib.util.module_from_spec(spec)
 sys.modules['main'] = main
 spec.loader.exec_module(main)