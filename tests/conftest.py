import sys
import types

# ── heavyweight deps we want to stub ──────────────────────────────────────────
mods = {
    'mammoth': {},
    'numpy': {'array': lambda x: x},
    'openai': {},
    'pdfplumber': {},
    'PyPDF2': {'PdfReader': lambda *a, **k: types.SimpleNamespace(pages=[])},
    'docx': {'Document': lambda *a, **k: None},
    'dotenv': {'load_dotenv': lambda: None},
    'certifi': {'where': lambda: ''},
<<<<<<< HEAD
    # ── itsdangerous ────────────────────────────────────────────────────────────
    'itsdangerous': {
        # serializer returns a fixed token string and loads to an empty dict
=======
    # itsdangerous minimal signer
    'itsdangerous': {
>>>>>>> e8786c8d
        'URLSafeTimedSerializer': lambda *a, **k: types.SimpleNamespace(
            dumps=lambda obj: 'token',
            loads=lambda t: {},
        ),
        'BadSignature': Exception,
    },
<<<<<<< HEAD
    # ── jinja2 ─────────────────────────────────────────────────────────────────
=======
    # jinja2 stub good enough for Starlette / FastAPI
>>>>>>> e8786c8d
    'jinja2': {
        'Environment': type(
            'Env',
            (),
            {
                '__init__': lambda self, **kw: None,
                'globals': {},
                'get_template': lambda self, name: types.SimpleNamespace(
                    render=lambda ctx: ''
                ),
            },
        ),
        'FileSystemLoader': lambda *a, **k: None,
        'select_autoescape': lambda *a, **k: None,
        'Template': types.SimpleNamespace,
        'pass_context': lambda f: f,
        'contextfunction': lambda f: f,
    },
<<<<<<< HEAD
    # ── multipart ──────────────────────────────────────────────────────────────
=======
    # top-level multipart plus placeholder submodule
>>>>>>> e8786c8d
    'multipart': {
        '__version__': '0',
        'multipart': types.ModuleType('multipart.multipart'),
    },
}

for name, attrs in mods.items():
    if name not in sys.modules:
        mod = types.ModuleType(name)
        for k, v in attrs.items():
            setattr(mod, k, v)
        sys.modules[name] = mod
        if name == 'multipart':
<<<<<<< HEAD
            # ensure multipart.multipart exists and works
            sys.modules['multipart.multipart'] = attrs['multipart']
            attrs['multipart'].parse_options_header = lambda x: ('', {})

# fallback in case the multipart submodule was not added above
=======
            sys.modules['multipart.multipart'] = attrs['multipart']

# ── enrich multipart with helpers for form/file tests ────────────────────────
from urllib.parse import parse_qs

if 'multipart' in sys.modules:
    def parse_options_header(value):
        if not value:
            return b'', {}
        main, *params = value.split(';')
        parsed = {}
        for p in params:
            if '=' in p:
                k, v = p.strip().split('=', 1)
                parsed[k.encode()] = v.strip('"')
        return main.strip().encode(), parsed

    class QuerystringParser:
        def __init__(self, callbacks):
            self.callbacks = callbacks
            self.buf = b''

        def write(self, data):
            self.buf += data

        def finalize(self):
            pairs = self.buf.split(b'&') if self.buf else []
            for p in pairs:
                if not p:
                    continue
                name, _, value = p.partition(b'=')
                self.callbacks['on_field_start']()
                self.callbacks['on_field_name'](name, 0, len(name))
                self.callbacks['on_field_data'](value, 0, len(value))
                self.callbacks['on_field_end']()
            self.callbacks['on_end']()

    class MultiPartParser:
        def __init__(self, headers, stream, **kw):
            self.headers = headers
            self.stream = stream

        async def parse(self):
            import io
            from starlette.datastructures import UploadFile, FormData
            data = b''
            async for chunk in self.stream:
                data += chunk
            if b'\r\n\r\n' not in data:
                return FormData([])
            header, body = data.split(b'\r\n\r\n', 1)
            header_str = header.decode()
            name = 'file'
            if 'name="' in header_str:
                name = header_str.split('name="')[1].split('"')[0]
            filename = 'upload'
            if 'filename="' in header_str:
                filename = header_str.split('filename="')[1].split('"')[0]
            return FormData(
                [(name, UploadFile(filename=filename, file=io.BytesIO(body.strip())))]
            )

    class MultiPartException(Exception):
        pass

    m = sys.modules['multipart']
    m.parse_options_header = parse_options_header
    m.QuerystringParser = QuerystringParser
    m.MultiPartParser = MultiPartParser
    m.MultiPartException = MultiPartException
    sys.modules['multipart.multipart'].parse_options_header = parse_options_header

# fallback multipart multipart
>>>>>>> e8786c8d
if 'multipart.multipart' not in sys.modules:
    sub = types.ModuleType('multipart.multipart')
    sub.parse_options_header = lambda *a, **k: (b'', {})
    sys.modules['multipart.multipart'] = sub
    if 'multipart' in sys.modules:
        sys.modules['multipart'].multipart = sub

# ── minimal httpx with form and file support ──────────────────────────────────
if 'httpx' not in sys.modules:
    httpx = types.ModuleType('httpx')

    class Request:
        def __init__(self, method, url, data=None):
            from urllib.parse import urlsplit, urlencode
            parts = urlsplit(url)
            self.method = method
            self.url = types.SimpleNamespace(
                scheme=parts.scheme or 'http',
                netloc=parts.netloc.encode(),
                path=parts.path,
                raw_path=parts.path.encode(),
                query=parts.query.encode(),
            )
            self.headers = {}
            if isinstance(data, bytes):
                self._content = data
            elif isinstance(data, str):
                self._content = data.encode()
            elif data is not None:
                self._content = urlencode(data, doseq=True).encode()
            else:
                self._content = b''

        def read(self):
            return self._content

    class ByteStream:
        def __init__(self, data):
            self._data = data

        def read(self):
            return self._data

    class Response:
        def __init__(self, status_code=200, headers=None, stream=None, request=None):
            self.status_code = status_code
            self.headers = headers or []
            self.request = request
            data = stream.read() if hasattr(stream, 'read') else b''
            self.text = data.decode()
            self.content = data

    class BaseTransport:
        pass

    class _URL(str):
        def join(self, url: str):
            if url.startswith('http'):
                return url
            if not url.startswith('/'):
                url = '/' + url
            return self.rstrip('/') + url

    class Client:
        def __init__(self, *args, **kwargs):
            self._transport = kwargs.get('transport')
            self.base_url = _URL(kwargs.get('base_url', ''))

        def request(self, method, url, **kwargs):
            req = Request(method, url)
            data = kwargs.get('data')
            files = kwargs.get('files')

            if isinstance(data, dict):
                from urllib.parse import urlencode
                req.headers['content-type'] = 'application/x-www-form-urlencoded'
                req._content = urlencode(data).encode()

            if isinstance(files, dict):
                boundary = 'BOUNDARY'
                parts = []
                for name, (filename, content, ctype) in files.items():
                    parts.append(
                        (
                            f'--{boundary}\r\n'
                            f'Content-Disposition: form-data; name="{name}"; filename="{filename}"\r\n'
                            f'Content-Type: {ctype}\r\n\r\n'
                        ).encode()
                        + content
                        + b'\r\n'
                    )
                parts.append(f'--{boundary}--\r\n'.encode())
                body = b''.join(parts)
                req.headers['content-type'] = f'multipart/form-data; boundary={boundary}'
                req.headers['content-length'] = str(len(body))
                req._content = body

            return self._transport.handle_request(req)

        def get(self, url, **kwargs):
            return self.request('GET', url, **kwargs)

        def post(self, url, **kwargs):
            return self.request('POST', url, **kwargs)

        def __enter__(self):
            return self

        def __exit__(self, exc_type, exc, tb):
            pass

    httpx.Request = Request
    httpx.Response = Response
    httpx.ByteStream = ByteStream
    httpx.Client = Client
    httpx.BaseTransport = BaseTransport
    httpx._client = types.SimpleNamespace(
        USE_CLIENT_DEFAULT=object(),
        CookieTypes=object,
        UseClientDefault=object(),
        TimeoutTypes=object(),
    )
    httpx._types = types.SimpleNamespace(
        URLTypes=object(),
        HeaderTypes=object(),
        QueryParamTypes=object(),
        CookieTypes=object(),
        RequestContent=object(),
        RequestFiles=object(),
        AuthTypes=object(),
    )
    sys.modules['httpx'] = httpx

<<<<<<< HEAD
# starlette.templating stub so FastAPI can import without Jinja2
=======
# ── starlette templating shim ─────────────────────────────────────────────────
>>>>>>> e8786c8d
if 'starlette.templating' not in sys.modules:
    st_templates = types.ModuleType('starlette.templating')

    class DummyTemplates:
        def __init__(self, *a, **kw):
            pass

        def TemplateResponse(self, name, context, status_code=200, **kw):
            from starlette.responses import HTMLResponse
            return HTMLResponse('', status_code=status_code)

        def get_template(self, name):
            return types.SimpleNamespace(render=lambda **kw: '')

    st_templates.Jinja2Templates = DummyTemplates
    sys.modules['starlette.templating'] = st_templates

    fastapi_templating = types.ModuleType('fastapi.templating')
    fastapi_templating.Jinja2Templates = DummyTemplates
    sys.modules['fastapi.templating'] = fastapi_templating

# ── Starlette form parser fallback ────────────────────────────────────────────
import starlette.formparsers as fp
from starlette.datastructures import FormData

class SimpleFormParser:
    def __init__(self, headers, stream):
        self.headers = headers
        self.stream = stream

    async def parse(self):
        body = b''
        async for chunk in self.stream:
            body += chunk
        data = {
            k: v[0] if len(v) == 1 else v
            for k, v in parse_qs(body.decode()).items()
        }
        return FormData(data)

fp.FormParser = SimpleFormParser

# ── passlib stubs ─────────────────────────────────────────────────────────────
passlib_context = types.ModuleType('passlib.context')
passlib_context.CryptContext = lambda **kw: types.SimpleNamespace(
    hash=lambda p: p,
    verify=lambda p, h: p == h,
)
sys.modules['passlib.context'] = passlib_context

passlib_hash = types.ModuleType('passlib.hash')
passlib_hash.bcrypt = types.SimpleNamespace(
    hash=lambda p: p,
    verify=lambda p, h: p == h,
)
sys.modules['passlib.hash'] = passlib_hash

# ── Mongo, bson plus helpers ──────────────────────────────────────────────────
pymongo = types.ModuleType('pymongo')
pymongo.MongoClient = lambda *a, **k: None
pymongo.errors = types.SimpleNamespace(PyMongoError=Exception)
sys.modules['pymongo'] = pymongo

bson = types.ModuleType('bson')
bson.ObjectId = str
sys.modules['bson'] = bson

<<<<<<< HEAD
# ── custom helper module stubs ────────────────────────────────────────────────
# 1) standalone "db" module
=======
# ── db stub -------------------------------------------------------------------
>>>>>>> e8786c8d
stub_db = types.ModuleType('db')
stub_db.chat_find_one = lambda *a, **kw: None
stub_db.chat_upsert = lambda *a, **kw: None
stub_db.resumes_all = lambda: []
stub_db.resumes_by_ids = lambda ids: []
stub_db.resumes_collection = None
stub_db.add_project_history = lambda *a, **kw: None
sys.modules['db'] = stub_db

<<<<<<< HEAD
# 2) unified "mongo_utils" module
=======
# ── mongo_utils merged stub ---------------------------------------------------
>>>>>>> e8786c8d
stub_mongo_utils = types.ModuleType('mongo_utils')
# original functions
stub_mongo_utils.update_resume = lambda *a, **kw: None
stub_mongo_utils.delete_resume_by_id = lambda *a, **kw: None
# extra helpers from the other branch
stub_mongo_utils.chat_find_one = lambda *a, **kw: None
stub_mongo_utils.chat_upsert = lambda *a, **kw: None
stub_mongo_utils.resumes_all = lambda: []
stub_mongo_utils.resumes_by_ids = lambda ids: []
stub_mongo_utils.resumes_collection = None
stub_mongo_utils.add_project_history = lambda *a, **kw: None

# provide a dummy DB object that tolerates arbitrary collections
class DummyColl:
    def __getattr__(self, name):
        return lambda *a, **k: None

class DummyDB(dict):
    def __getitem__(self, key):
        return DummyColl()

stub_mongo_utils.db = DummyDB()

class _Users:
    def create_index(self, *a, **kw): pass
    def count_documents(self, *a, **kw): return 0
    def insert_one(self, *a, **kw): pass
    def find_one(self, *a, **kw): return None
    def delete_one(self, *a, **kw): return types.SimpleNamespace(deleted_count=0)
    def update_one(self, *a, **kw): return types.SimpleNamespace(modified_count=0)
    def find(self, *a, **kw): return []

stub_mongo_utils._users = _Users()
stub_mongo_utils.ENV = 'test'
stub_mongo_utils._guard = lambda op: False
sys.modules['mongo_utils'] = stub_mongo_utils

# ── FastAPI templating fallback (if needed) ───────────────────────────────────
if 'fastapi.templating' not in sys.modules:
    templating = types.ModuleType('fastapi.templating')

    class Jinja2Templates:
        def __init__(self, directory=None):
            self.directory = directory

        def TemplateResponse(self, name, ctx, status_code=200):
            return types.SimpleNamespace(status_code=status_code)

    templating.Jinja2Templates = Jinja2Templates
    sys.modules['fastapi.templating'] = templating

<<<<<<< HEAD
# stub FastAPI TestClient if missing
=======
# ── FastAPI TestClient stub ───────────────────────────────────────────────────
>>>>>>> e8786c8d
if 'fastapi.testclient' not in sys.modules:
    testclient = types.ModuleType('fastapi.testclient')

    class TestClient:
        def __init__(self, app):
            self.app = app

        def __enter__(self):
            return self

        def __exit__(self, exc_type, exc, tb):
            pass

        def get(self, path, **kw):
            import main, types as _t
            if path == '/login':
                req = _t.SimpleNamespace(url=_t.SimpleNamespace(path=path), cookies={})
                return main.login_form(req)
            return _t.SimpleNamespace(status_code=404)

        def post(self, path, data=None, **kw):
            import main, asyncio, types as _t
            if path == '/login':
                req = _t.SimpleNamespace(url=_t.SimpleNamespace(path=path), cookies={})
                return asyncio.run(
                    main.login_post(
                        req,
                        username=data.get('username'),
                        password=data.get('password'),
                    )
                )
            return _t.SimpleNamespace(status_code=404)

    testclient.TestClient = TestClient
    sys.modules['fastapi.testclient'] = testclient

<<<<<<< HEAD
# stub pinecone_utils
=======
# ── pinecone utils stub ───────────────────────────────────────────────────────
>>>>>>> e8786c8d
stub_pinecone_utils = types.ModuleType('pinecone_utils')
stub_pinecone_utils.add_resume_to_pinecone = lambda *a, **kw: None
stub_pinecone_utils.embed_text = lambda *a, **kw: []
stub_pinecone_utils.index = None
stub_pinecone_utils.search_best_resumes = lambda *a, **kw: []
sys.modules['pinecone_utils'] = stub_pinecone_utils

# ── finally load the real main.py so tests can import it ──────────────────────
import importlib.util
import pathlib

root_dir = pathlib.Path(__file__).resolve().parents[1]
sys.path.insert(0, str(root_dir))
main_path = root_dir / 'main.py'
spec = importlib.util.spec_from_file_location('main', main_path)
main = importlib.util.module_from_spec(spec)
sys.modules['main'] = main
spec.loader.exec_module(main)<|MERGE_RESOLUTION|>--- conflicted
+++ resolved
@@ -11,25 +11,15 @@
     'docx': {'Document': lambda *a, **k: None},
     'dotenv': {'load_dotenv': lambda: None},
     'certifi': {'where': lambda: ''},
-<<<<<<< HEAD
-    # ── itsdangerous ────────────────────────────────────────────────────────────
-    'itsdangerous': {
-        # serializer returns a fixed token string and loads to an empty dict
-=======
     # itsdangerous minimal signer
     'itsdangerous': {
->>>>>>> e8786c8d
         'URLSafeTimedSerializer': lambda *a, **k: types.SimpleNamespace(
             dumps=lambda obj: 'token',
             loads=lambda t: {},
         ),
         'BadSignature': Exception,
     },
-<<<<<<< HEAD
-    # ── jinja2 ─────────────────────────────────────────────────────────────────
-=======
-    # jinja2 stub good enough for Starlette / FastAPI
->>>>>>> e8786c8d
+    # jinja2 stub sufficient for Starlette / FastAPI
     'jinja2': {
         'Environment': type(
             'Env',
@@ -48,11 +38,7 @@
         'pass_context': lambda f: f,
         'contextfunction': lambda f: f,
     },
-<<<<<<< HEAD
-    # ── multipart ──────────────────────────────────────────────────────────────
-=======
-    # top-level multipart plus placeholder submodule
->>>>>>> e8786c8d
+    # top-level multipart package with placeholder submodule
     'multipart': {
         '__version__': '0',
         'multipart': types.ModuleType('multipart.multipart'),
@@ -66,16 +52,9 @@
             setattr(mod, k, v)
         sys.modules[name] = mod
         if name == 'multipart':
-<<<<<<< HEAD
-            # ensure multipart.multipart exists and works
             sys.modules['multipart.multipart'] = attrs['multipart']
-            attrs['multipart'].parse_options_header = lambda x: ('', {})
-
-# fallback in case the multipart submodule was not added above
-=======
-            sys.modules['multipart.multipart'] = attrs['multipart']
-
-# ── enrich multipart with helpers for form/file tests ────────────────────────
+
+# ── enrich multipart for form / file handling ────────────────────────────────
 from urllib.parse import parse_qs
 
 if 'multipart' in sys.modules:
@@ -145,16 +124,14 @@
     m.MultiPartException = MultiPartException
     sys.modules['multipart.multipart'].parse_options_header = parse_options_header
 
-# fallback multipart multipart
->>>>>>> e8786c8d
 if 'multipart.multipart' not in sys.modules:
     sub = types.ModuleType('multipart.multipart')
-    sub.parse_options_header = lambda *a, **k: (b'', {})
+    sub.parse_options_header = lambda *_a, **_k: (b'', {})
     sys.modules['multipart.multipart'] = sub
     if 'multipart' in sys.modules:
         sys.modules['multipart'].multipart = sub
 
-# ── minimal httpx with form and file support ──────────────────────────────────
+# ── httpx stub with form / file support ───────────────────────────────────────
 if 'httpx' not in sys.modules:
     httpx = types.ModuleType('httpx')
 
@@ -280,11 +257,7 @@
     )
     sys.modules['httpx'] = httpx
 
-<<<<<<< HEAD
-# starlette.templating stub so FastAPI can import without Jinja2
-=======
 # ── starlette templating shim ─────────────────────────────────────────────────
->>>>>>> e8786c8d
 if 'starlette.templating' not in sys.modules:
     st_templates = types.ModuleType('starlette.templating')
 
@@ -352,12 +325,7 @@
 bson.ObjectId = str
 sys.modules['bson'] = bson
 
-<<<<<<< HEAD
-# ── custom helper module stubs ────────────────────────────────────────────────
-# 1) standalone "db" module
-=======
 # ── db stub -------------------------------------------------------------------
->>>>>>> e8786c8d
 stub_db = types.ModuleType('db')
 stub_db.chat_find_one = lambda *a, **kw: None
 stub_db.chat_upsert = lambda *a, **kw: None
@@ -367,16 +335,10 @@
 stub_db.add_project_history = lambda *a, **kw: None
 sys.modules['db'] = stub_db
 
-<<<<<<< HEAD
-# 2) unified "mongo_utils" module
-=======
 # ── mongo_utils merged stub ---------------------------------------------------
->>>>>>> e8786c8d
 stub_mongo_utils = types.ModuleType('mongo_utils')
-# original functions
 stub_mongo_utils.update_resume = lambda *a, **kw: None
 stub_mongo_utils.delete_resume_by_id = lambda *a, **kw: None
-# extra helpers from the other branch
 stub_mongo_utils.chat_find_one = lambda *a, **kw: None
 stub_mongo_utils.chat_upsert = lambda *a, **kw: None
 stub_mongo_utils.resumes_all = lambda: []
@@ -384,7 +346,6 @@
 stub_mongo_utils.resumes_collection = None
 stub_mongo_utils.add_project_history = lambda *a, **kw: None
 
-# provide a dummy DB object that tolerates arbitrary collections
 class DummyColl:
     def __getattr__(self, name):
         return lambda *a, **k: None
@@ -409,25 +370,7 @@
 stub_mongo_utils._guard = lambda op: False
 sys.modules['mongo_utils'] = stub_mongo_utils
 
-# ── FastAPI templating fallback (if needed) ───────────────────────────────────
-if 'fastapi.templating' not in sys.modules:
-    templating = types.ModuleType('fastapi.templating')
-
-    class Jinja2Templates:
-        def __init__(self, directory=None):
-            self.directory = directory
-
-        def TemplateResponse(self, name, ctx, status_code=200):
-            return types.SimpleNamespace(status_code=status_code)
-
-    templating.Jinja2Templates = Jinja2Templates
-    sys.modules['fastapi.templating'] = templating
-
-<<<<<<< HEAD
-# stub FastAPI TestClient if missing
-=======
 # ── FastAPI TestClient stub ───────────────────────────────────────────────────
->>>>>>> e8786c8d
 if 'fastapi.testclient' not in sys.modules:
     testclient = types.ModuleType('fastapi.testclient')
 
@@ -464,11 +407,7 @@
     testclient.TestClient = TestClient
     sys.modules['fastapi.testclient'] = testclient
 
-<<<<<<< HEAD
-# stub pinecone_utils
-=======
 # ── pinecone utils stub ───────────────────────────────────────────────────────
->>>>>>> e8786c8d
 stub_pinecone_utils = types.ModuleType('pinecone_utils')
 stub_pinecone_utils.add_resume_to_pinecone = lambda *a, **kw: None
 stub_pinecone_utils.embed_text = lambda *a, **kw: []
@@ -476,7 +415,7 @@
 stub_pinecone_utils.search_best_resumes = lambda *a, **kw: []
 sys.modules['pinecone_utils'] = stub_pinecone_utils
 
-# ── finally load the real main.py so tests can import it ──────────────────────
+# ── finally load main.py so tests can import it ───────────────────────────────
 import importlib.util
 import pathlib
 
