--- conflicted
+++ resolved
@@ -11,7 +11,7 @@
     'docx': {'Document': lambda *a, **k: None},
     'dotenv': {'load_dotenv': lambda: None},
     'certifi': {'where': lambda: ''},
-    # itsdangerous with a minimal signer that never fails
+    # itsdangerous minimal signer
     'itsdangerous': {
         'URLSafeTimedSerializer': lambda *a, **k: types.SimpleNamespace(
             dumps=lambda obj: 'token',
@@ -19,7 +19,7 @@
         ),
         'BadSignature': Exception,
     },
-    # jinja2 environment stub good enough for FastAPI templating
+    # jinja2 stub good enough for Starlette / FastAPI
     'jinja2': {
         'Environment': type(
             'Env',
@@ -38,7 +38,7 @@
         'pass_context': lambda f: f,
         'contextfunction': lambda f: f,
     },
-    # top-level multipart package plus blank submodule placeholder
+    # top-level multipart plus placeholder submodule
     'multipart': {
         '__version__': '0',
         'multipart': types.ModuleType('multipart.multipart'),
@@ -52,13 +52,12 @@
             setattr(mod, k, v)
         sys.modules[name] = mod
         if name == 'multipart':
-            # ensure nested module is present
             sys.modules['multipart.multipart'] = attrs['multipart']
 
-# ── enrich multipart with parsers we need for upload tests ────────────────────
+# ── enrich multipart with helpers for form/file tests ────────────────────────
+from urllib.parse import parse_qs
+
 if 'multipart' in sys.modules:
-    from urllib.parse import parse_qs
-
     def parse_options_header(value):
         if not value:
             return b'', {}
@@ -123,10 +122,9 @@
     m.QuerystringParser = QuerystringParser
     m.MultiPartParser = MultiPartParser
     m.MultiPartException = MultiPartException
-    # also expose in multipart.multipart
     sys.modules['multipart.multipart'].parse_options_header = parse_options_header
 
-# ── guarantee multipart.multipart exists even if something was missed ─────────
+# fallback multipart multipart
 if 'multipart.multipart' not in sys.modules:
     sub = types.ModuleType('multipart.multipart')
     sub.parse_options_header = lambda *a, **k: (b'', {})
@@ -134,7 +132,7 @@
     if 'multipart' in sys.modules:
         sys.modules['multipart'].multipart = sub
 
-# ── minimal httpx client able to post forms and files ─────────────────────────
+# ── minimal httpx with form and file support ──────────────────────────────────
 if 'httpx' not in sys.modules:
     httpx = types.ModuleType('httpx')
 
@@ -151,7 +149,6 @@
                 query=parts.query.encode(),
             )
             self.headers = {}
-            # generic body handling – will be overwritten by Client.request
             if isinstance(data, bytes):
                 self._content = data
             elif isinstance(data, str):
@@ -197,7 +194,6 @@
             self.base_url = _URL(kwargs.get('base_url', ''))
 
         def request(self, method, url, **kwargs):
-            # we support dict form data and dict files (filename, bytes, content-type)
             req = Request(method, url)
             data = kwargs.get('data')
             files = kwargs.get('files')
@@ -248,17 +244,17 @@
     httpx._client = types.SimpleNamespace(
         USE_CLIENT_DEFAULT=object(),
         CookieTypes=object,
-        UseClientDefault=object,
-        TimeoutTypes=object,
+        UseClientDefault=object(),
+        TimeoutTypes=object(),
     )
     httpx._types = types.SimpleNamespace(
-        URLTypes=object,
-        HeaderTypes=object,
-        QueryParamTypes=object,
-        CookieTypes=object,
-        RequestContent=object,
-        RequestFiles=object,
-        AuthTypes=object,
+        URLTypes=object(),
+        HeaderTypes=object(),
+        QueryParamTypes=object(),
+        CookieTypes=object(),
+        RequestContent=object(),
+        RequestFiles=object(),
+        AuthTypes=object(),
     )
     sys.modules['httpx'] = httpx
 
@@ -284,10 +280,9 @@
     fastapi_templating.Jinja2Templates = DummyTemplates
     sys.modules['fastapi.templating'] = fastapi_templating
 
-# ── replace python-multipart parser with query-string fallback ────────────────
+# ── Starlette form parser fallback ────────────────────────────────────────────
 import starlette.formparsers as fp
 from starlette.datastructures import FormData
-
 
 class SimpleFormParser:
     def __init__(self, headers, stream):
@@ -304,10 +299,9 @@
         }
         return FormData(data)
 
-
 fp.FormParser = SimpleFormParser
 
-# ── passlib minimal stubs ─────────────────────────────────────────────────────
+# ── passlib stubs ─────────────────────────────────────────────────────────────
 passlib_context = types.ModuleType('passlib.context')
 passlib_context.CryptContext = lambda **kw: types.SimpleNamespace(
     hash=lambda p: p,
@@ -322,7 +316,7 @@
 )
 sys.modules['passlib.hash'] = passlib_hash
 
-# ── Mongo, bson and helper modules ────────────────────────────────────────────
+# ── Mongo, bson plus helpers ──────────────────────────────────────────────────
 pymongo = types.ModuleType('pymongo')
 pymongo.MongoClient = lambda *a, **k: None
 pymongo.errors = types.SimpleNamespace(PyMongoError=Exception)
@@ -332,35 +326,7 @@
 bson.ObjectId = str
 sys.modules['bson'] = bson
 
-<<<<<<< HEAD
-# stub multipart to satisfy FastAPI's form handling
-multipart = types.ModuleType('multipart')
-multipart.__version__ = '0'
-sub = types.ModuleType('multipart.multipart')
-sub.parse_options_header = lambda *a, **kw: None
-multipart.multipart = sub
-sys.modules['multipart'] = multipart
-sys.modules['multipart.multipart'] = sub
-
-# minimal jinja2 stub for starlette.templating
-jinja2 = types.ModuleType('jinja2')
-class _Template:
-    def render(self, context):
-        return ""
-class _Env:
-    def __init__(self):
-        self.globals = {}
-    def get_template(self, name):
-        return _Template()
-jinja2.Environment = lambda **kw: _Env()
-jinja2.FileSystemLoader = lambda *a, **k: None
-jinja2.pass_context = lambda f: f
-sys.modules['jinja2'] = jinja2
-
-# stub custom helper modules used by main
-=======
-# standalone db stub
->>>>>>> 3284c498
+# ── db stub -------------------------------------------------------------------
 stub_db = types.ModuleType('db')
 stub_db.chat_find_one = lambda *a, **kw: None
 stub_db.chat_upsert = lambda *a, **kw: None
@@ -370,29 +336,10 @@
 stub_db.add_project_history = lambda *a, **kw: None
 sys.modules['db'] = stub_db
 
-# unified mongo_utils stub
+# ── mongo_utils merged stub ---------------------------------------------------
 stub_mongo_utils = types.ModuleType('mongo_utils')
 stub_mongo_utils.update_resume = lambda *a, **kw: None
 stub_mongo_utils.delete_resume_by_id = lambda *a, **kw: None
-<<<<<<< HEAD
-stub_mongo_utils.db = {"users": {}}
-class _Users:
-    def create_index(self, *a, **kw):
-        pass
-    def count_documents(self, *a, **kw):
-        return 0
-    def insert_one(self, *a, **kw):
-        pass
-    def find_one(self, *a, **kw):
-        return None
-    def delete_one(self, *a, **kw):
-        return types.SimpleNamespace(deleted_count=0)
-    def update_one(self, *a, **kw):
-        return types.SimpleNamespace(modified_count=0)
-    def find(self, *a, **kw):
-        return []
-stub_mongo_utils._users = _Users()
-=======
 stub_mongo_utils.chat_find_one = lambda *a, **kw: None
 stub_mongo_utils.chat_upsert = lambda *a, **kw: None
 stub_mongo_utils.resumes_all = lambda: []
@@ -400,25 +347,31 @@
 stub_mongo_utils.resumes_collection = None
 stub_mongo_utils.add_project_history = lambda *a, **kw: None
 
-
 class DummyColl:
     def __getattr__(self, name):
         return lambda *a, **k: None
 
-
 class DummyDB(dict):
     def __getitem__(self, key):
         return DummyColl()
 
-
 stub_mongo_utils.db = DummyDB()
-stub_mongo_utils._users = {}
->>>>>>> 3284c498
+
+class _Users:
+    def create_index(self, *a, **kw): pass
+    def count_documents(self, *a, **kw): return 0
+    def insert_one(self, *a, **kw): pass
+    def find_one(self, *a, **kw): return None
+    def delete_one(self, *a, **kw): return types.SimpleNamespace(deleted_count=0)
+    def update_one(self, *a, **kw): return types.SimpleNamespace(modified_count=0)
+    def find(self, *a, **kw): return []
+
+stub_mongo_utils._users = _Users()
 stub_mongo_utils.ENV = 'test'
 stub_mongo_utils._guard = lambda op: False
 sys.modules['mongo_utils'] = stub_mongo_utils
 
-# minimal FastAPI templating fallback
+# ── FastAPI templating fallback (if needed) ───────────────────────────────────
 if 'fastapi.templating' not in sys.modules:
     templating = types.ModuleType('fastapi.templating')
 
@@ -432,7 +385,7 @@
     templating.Jinja2Templates = Jinja2Templates
     sys.modules['fastapi.templating'] = templating
 
-# FastAPI TestClient stub
+# ── FastAPI TestClient stub ───────────────────────────────────────────────────
 if 'fastapi.testclient' not in sys.modules:
     testclient = types.ModuleType('fastapi.testclient')
 
@@ -469,7 +422,7 @@
     testclient.TestClient = TestClient
     sys.modules['fastapi.testclient'] = testclient
 
-# pinecone utils stub
+# ── pinecone utils stub ───────────────────────────────────────────────────────
 stub_pinecone_utils = types.ModuleType('pinecone_utils')
 stub_pinecone_utils.add_resume_to_pinecone = lambda *a, **kw: None
 stub_pinecone_utils.embed_text = lambda *a, **kw: []
@@ -477,7 +430,7 @@
 stub_pinecone_utils.search_best_resumes = lambda *a, **kw: []
 sys.modules['pinecone_utils'] = stub_pinecone_utils
 
-# ── finally load the real main.py so test modules can import it ───────────────
+# ── finally load the real main.py so tests can import it ──────────────────────
 import importlib.util
 import pathlib
 
