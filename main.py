--- conflicted
+++ resolved
@@ -174,17 +174,11 @@
         print("⚠️  Mongo not reachable – owner account not seeded")
         return
 
-<<<<<<< HEAD
     if await users_coll.count_documents({"role": "owner"}) == 0:
         await create_user(
             os.getenv("OWNER_USER", "owner"),
-            os.getenv("OWNER_PASS", "changeme!"),
-=======
-    if users_coll.count_documents({"role": "owner"}) == 0:
-        create_user(
-            settings.OWNER_USER,
-            settings.OWNER_PASS,
->>>>>>> 50e363ec
+            os.getenv("OWNER_PASS", "changeme!")
+        )
             role="owner"
         )
         print("🟢 Created initial owner account")
