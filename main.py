from __future__ import annotations

import io
import os
import re
import uuid
from types import SimpleNamespace
from typing import List, Optional
from urllib.parse import urlencode
from bson import ObjectId

import mammoth
import numpy as np
import openai
import pdfplumber
import PyPDF2
from docx import Document
from fastapi import Body, FastAPI, File, Form, Request, UploadFile, Depends, HTTPException, status, Cookie
from fastapi.encoders import jsonable_encoder
from fastapi.responses import HTMLResponse, JSONResponse, RedirectResponse, PlainTextResponse, FileResponse
from fastapi.staticfiles import StaticFiles
from fastapi.templating import Jinja2Templates
from itsdangerous import URLSafeTimedSerializer, BadSignature
from starlette.responses import RedirectResponse
from passlib.context import CryptContext
from datetime import datetime

from settings import settings
from logger import logger


# ── local helper modules ──────────────────────────────────────────────────────
from mongo_utils import (
    db,
    _users,
    update_resume,
    delete_resume_by_id,
    ENV,
    _guard,
    chat_find_one,
    chat_upsert,
    resumes_all,
    resumes_by_ids,
    resumes_collection,
    add_project_history,
    delete_project,
    ensure_indexes,
    resumes_count,
    resumes_page,
)
from pymongo import errors
from pinecone_utils import (
    add_resume_to_pinecone,
    embed_text,
    index,
    search_best_resumes,
)
from utils import sanitize_markdown
from schemas import ResumeUpload, ChatRequest



openai.api_key = settings.OPENAI_API_KEY

app = FastAPI()
app.mount("/static", StaticFiles(directory="static"), name="static")
templates = Jinja2Templates(directory="templates")


@app.get("/favicon.ico", include_in_schema=False)
async def favicon():
    return FileResponse("static/favicon.svg")


# ═════════════════════════════════════════════════════════════════════════════
# USERS
# ═════════════════════════════════════════════════════════════════════════════
# password‐hashing context
pwd_context = CryptContext(schemes=["bcrypt"], deprecated="auto")

# reuse your existing `db` from mongo_utils / main.py
users_coll = db["users"]

# default password used when resetting user accounts
DEFAULT_PASSWORD = settings.DEFAULT_PASS

# ── helpers ────────────────────────────────────────────────────────────────
async def render(request: Request,
           template_name: str,
           ctx: dict | None = None,
           page_title: str | None = None,
           status_code: int = 200,
           active: str | None = None) -> HTMLResponse:
           
    """
    Wrapper around TemplateResponse that always injects:
      * request (FastAPI requirement)
      * active      – current path for nav highlighting
      * page_title  – headline for <h1>
      * user        – current logged-in user (or None)
    """
    ctx = ctx or {}
    ctx.setdefault("request", request)
    ctx.setdefault("active",  active or request.url.path)
    ctx.setdefault("page_title", page_title or "")
    ctx.setdefault("user", await get_current_user(request.cookies.get(COOKIE_NAME)))
    return templates.TemplateResponse(template_name, ctx,
                                      status_code=status_code)

async def get_user(username: str):
    return await users_coll.find_one({"username": username})

async def create_user(username: str, password: str, role: str = "user"):
    await users_coll.insert_one(
        {
            "username": username,
            "hashed_password": pwd_context.hash(password),
            "role": role,
            "created": datetime.utcnow(),
        }
    )

async def verify_password(username: str, password: str):
    user = await get_user(username)
    if user and pwd_context.verify(password, user["hashed_password"]):
        return user
    return None

# ── signed-cookie session ──────────────────────────────────────────────────
SECRET_KEY = settings.SESSION_SECRET   # set a strong one!
signer = URLSafeTimedSerializer(SECRET_KEY, salt="auth-cookie")
COOKIE_NAME = "session"

def set_session(resp, user: dict):
    token = signer.dumps({"u": user["username"], "r": user["role"]})
    resp.set_cookie(
        COOKIE_NAME,
        token,
        max_age=8 * 3600,
        httponly=True,
        secure=(ENV == "production"),
        samesite="strict"
    )

def clear_session(resp):
    resp.delete_cookie(COOKIE_NAME)

async def get_current_user(session: str = Cookie(None)):
    if not session:
        return None
    try:
        data = signer.loads(session, max_age=8 * 3600)
        return await get_user(data["u"])
    except BadSignature:
        return None

async def require_login(user=Depends(get_current_user)):
    if not user:
        raise HTTPException(
            status_code=status.HTTP_302_FOUND, headers={"Location": "/login"}
        )
    return user

async def require_owner(user=Depends(require_login)):
    if user["role"] != "owner":
        raise HTTPException(status_code=403, detail="Owners only")
    return user

@app.on_event("startup")
async def seed_owner() -> None:
    if await _guard("seed_owner"):
        logger.warning("Mongo not reachable – owner account not seeded")
        return

    await ensure_indexes()

    if await users_coll.count_documents({"role": "owner"}) == 0:
        await create_user(
            settings.OWNER_USER,
            settings.OWNER_PASS,
            role="owner",
        )
        logger.info("Created initial owner account")

# ═════════════════════════════════════════════════════════════════════════════
# PDF & DOCX extraction helpers
# ═════════════════════════════════════════════════════════════════════════════

def extract_text_from_pdf(file_bytes: bytes) -> str:
    """Read text from a PDF, first via pdfplumber, fall‑back to PyPDF2."""
    pages: list[str] = []
    try:
        with pdfplumber.open(io.BytesIO(file_bytes), strict=False) as pdf:
            for p in pdf.pages:
                pages.append(p.extract_text() or "")
    except Exception:
        reader = PyPDF2.PdfReader(io.BytesIO(file_bytes))
        pages = [p.extract_text() or "" for p in reader.pages]
    return "\n".join(pages)


def extract_text_from_docx(data: bytes) -> str:
    return mammoth.extract_raw_text(io.BytesIO(data)).value.strip()


def extract_text(data: bytes, filename: str) -> str:
    fn = filename.lower()
    if fn.endswith(".pdf"):
        return extract_text_from_pdf(data)
    if fn.endswith(".docx"):
        return extract_text_from_docx(data)
    return ""

# ═════════════════════════════════════════════════════════════════════════════
# Routes – basic pages
# ═════════════════════════════════════════════════════════════════════════════

@app.get("/", response_class=HTMLResponse)
async def home(request: Request, user=Depends(require_login)):
    # Fetch recent resumes for the front page (best effort – works without DB)
    try:
        docs = await resumes_all()
    except Exception as e:  # pragma: no cover - DB might be down
        logger.warning("resumes_all() failed: %s", e)
        docs = []

    # sort newest first and limit to 5 entries
    docs.sort(key=lambda d: getattr(d.get("_id"), "generation_time", datetime.min),
              reverse=True)
    docs = docs[:5]

    resumes = []
    for d in docs:
        oid = d.get("_id")
        added = "—"
        if hasattr(oid, "generation_time"):
            added = oid.generation_time.strftime("%Y-%m-%d")

        resumes.append({
            "id": d.get("resume_id", "—"),
            "name": d.get("name", "Unknown"),
            "added": added,
        })

    return await render(request, "index.html", {"resumes": resumes}, page_title="Home")



# ═════════════════════════════════════════════════════════════════════════════
# upload résumé – saves to Pinecone + Mongo (if available)
# ═════════════════════════════════════════════════════════════════════════════

def guess_name(name_field: str, filename: str, text: str) -> str:
    """
    1) explicit <input name="name"> if the user filled it
    2) otherwise first ~40 chars of the file name (strip .pdf/.docx etc.)
    3) otherwise first non-empty line of the résumé text
    """
    n = name_field.strip()
    if n:
        return n

    stem = os.path.splitext(os.path.basename(filename))[0].strip()
    if stem:
        return stem[:40]

    for line in text.splitlines():
        line = line.strip()
        if line:
            return line[:60]
    return "Unnamed résumé"          # shouldn’t really happen


def slugify(val: str) -> str:
    return (
        re.sub(r"[^a-z0-9]+", "-", val.lower())
        .strip("-")[:48]              # keep it short
        or str(uuid.uuid4())          # absolute fallback
    )


def extract_years_requirement(text: str) -> int | None:
    """Return the first integer that appears before 'year' or 'years'."""
    m = re.search(r"(\d+)\s*\+?\s*(?=years?)", text, flags=re.I)
    if m:
        try:
            return int(m.group(1))
        except ValueError:
            return None
    return None

# ── upload validation constants --------------------------------------------
ALLOWED_EXTENSIONS = {".pdf", ".docx"}
# default max file size: 5 MB
MAX_FILE_SIZE = 5 * 1024 * 1024

# ── main upload handler --------------------------------------------------
@app.post("/upload_resume", response_class=HTMLResponse)
async def upload_resume(
    request: Request,
    file: List[UploadFile] | UploadFile | None = File(None),
    name: str | None = Form(None),
    text: str | None = Form(None),
    skills: str | None = Form(None),
    location: str | None = Form(None),
    years: int | None = Form(None),
    tags: str | None = Form(None),
    resume: ResumeUpload | None = Body(None),
    user=Depends(require_login),
):
    """Handle résumé uploads from JSON or multipart forms. Supports multiple files."""

    added_names: List[str] = []

    def parse_skills(val):
        if not val:
            return []
        if isinstance(val, list):
            return [s.strip() for s in val if s.strip()]
        return [s.strip() for s in str(val).split(',') if s.strip()]

    def parse_tags(val):
        if not val:
            return []
        if isinstance(val, list):
            return [t.strip() for t in val if t.strip()]
        return [t.strip() for t in str(val).split(',') if t.strip()]

    # ── JSON payload -------------------------------------------------------
    if resume is not None:
        name = resume.name or name or ""
        text = (resume.text or text or "").strip()
        skill_list = parse_skills(resume.skills)
        tag_list = parse_tags(resume.tags)
        loc_val = resume.location or location or ""
        years_val = resume.years if resume.years is not None else years

        if not text:
            return await render(
                request,
                "index.html",
                {"popup": "Résumé text is empty."},
                page_title="Home",
            )

        display_name = guess_name(name, "", text)
        resume_id = slugify(display_name)
        meta = {"name": display_name, "text": text}
        if tag_list:
            meta["tags"] = tag_list
        if skill_list:
            meta["skills"] = skill_list
        if loc_val:
            meta["location"] = loc_val
        if years_val is not None:
            meta["years"] = years_val
        add_resume_to_pinecone(text, resume_id, meta, "resumes")
        doc = {"resume_id": resume_id, "name": display_name, "text": text}
        if tag_list:
            doc["tags"] = tag_list
        if skill_list:
            doc["skills"] = skill_list
        if loc_val:
            doc["location"] = loc_val
        if years_val is not None:
            doc["years"] = years_val
        try:
            await resumes_collection.insert_one(doc)
        except Exception as e:  # pragma: no cover
            logger.error("Mongo insert failed: %s", e)
        added_names.append(display_name)

    else:
        # ── multipart/form-data (possibly multiple files) -----------------
        files: List[UploadFile] = []
        if isinstance(file, list):
            files = file
        elif file is not None:
            files = [file]

        skill_list = parse_skills(skills)
        tag_list = parse_tags(tags)
        loc_val = location or ""
        years_val = years

        if not files and text:
            # fallback: text field without file
            display_name = guess_name(name or "", "", text)
            resume_id = slugify(display_name)
            meta = {"name": display_name, "text": text}
            if tag_list:
                meta["tags"] = tag_list
            if skill_list:
                meta["skills"] = skill_list
            if loc_val:
                meta["location"] = loc_val
            if years_val is not None:
                meta["years"] = years_val
            add_resume_to_pinecone(text, resume_id, meta, "resumes")
            doc = {"resume_id": resume_id, "name": display_name, "text": text}
            if tag_list:
                doc["tags"] = tag_list
            if skill_list:
                doc["skills"] = skill_list
            if loc_val:
                doc["location"] = loc_val
            if years_val is not None:
                doc["years"] = years_val
            try:
                await resumes_collection.insert_one(doc)
            except Exception as e:  # pragma: no cover
                logger.error("Mongo insert failed: %s", e)
            added_names.append(display_name)

        for f in files:
            filename = f.filename or ""
            ext = os.path.splitext(filename)[1].lower()
            if ext not in ALLOWED_EXTENSIONS:
                continue
            data = await f.read()
            if len(data) > MAX_FILE_SIZE:
                continue
            file_text = extract_text(data, filename)
            if not file_text.strip():
                continue
            display_name = guess_name(name or "", filename, file_text)
            resume_id = slugify(display_name)
            meta = {"name": display_name, "text": file_text}
            if tag_list:
                meta["tags"] = tag_list
            if skill_list:
                meta["skills"] = skill_list
            if loc_val:
                meta["location"] = loc_val
            if years_val is not None:
                meta["years"] = years_val
            add_resume_to_pinecone(file_text, resume_id, meta, "resumes")
            doc = {"resume_id": resume_id, "name": display_name, "text": file_text}
            if tag_list:
                doc["tags"] = tag_list
            if skill_list:
                doc["skills"] = skill_list
            if loc_val:
                doc["location"] = loc_val
            if years_val is not None:
                doc["years"] = years_val
            try:
                await resumes_collection.insert_one(doc)
            except Exception as e:  # pragma: no cover
                logger.error("Mongo insert failed: %s", e)
            added_names.append(display_name)

    if not added_names:
        return await render(
            request,
            "index.html",
            {"popup": "No valid résumé uploaded."},
            page_title="Home",
        )

    msg = "Résumés added: " + ", ".join(added_names) if len(added_names) > 1 else f"Résumé added: {added_names[0]}"
    return await render(request, "index.html", {"popup": msg}, page_title="Home")


# ---------------------------------------------------------------------------
# Helper for the chat route (returns a short list, not a table)
# ---------------------------------------------------------------------------
async def match_project_logic(description: str,
                              candidate_ids: Optional[List[str]] = None) -> str:
    """Helper used by /chat route. We now let the front‑end’s /match_project
    endpoint render the full HTML table, so this function should **not** try
    to summarise anything.  
    By returning an empty string the assistant bubble stays blank and only the
    properly formatted table (inserted by JavaScript after the XHR call to
    `/match_project`) will appear in the chat history.
    """

    # We still embed once simply to validate the description – otherwise we
    # fall back with a brief warning so the user knows something is wrong.
    proj_vec = embed_text(description)
    if proj_vec is None:
        return "⚠️ Could not embed project description."

    # If everything is fine just return an empty string – the real rendering
    # is handled by the `/match_project` route and injected on the client.
    return ""

    matches.sort(key=lambda m: m.score, reverse=True)
    return "\n".join(f"* **{m.name}** – {m.score}%" for m in matches[:5])

# ---------------------------------------------------------------------------
# /match_project – returns the full HTML table fragment
# ---------------------------------------------------------------------------
@app.post("/match_project", response_class=HTMLResponse)
async def match_project(
    request: Request,
    user=Depends(require_login),
    description: str = Form(""),
    file: UploadFile = File(None),
    candidate_ids: Optional[List[str]] = Form(None),
):
    session_user = await get_current_user(request.cookies.get(COOKIE_NAME))
    user_id = session_user["username"] if session_user else "anon"
    # 1️⃣ extract text --------------------------------------------------------
    if file and file.filename:
        data = await file.read()
        fn = file.filename.lower()
        if fn.endswith(".pdf"):
            description = extract_text_from_pdf(data)
        elif fn.endswith(".docx"):
            doc = Document(io.BytesIO(data))
            description = "\n".join(p.text for p in doc.paragraphs)

    if not description.strip():
        return templates.TemplateResponse(
            "index.html", {"request": request, "popup": "Project description is empty."}
        )

    proj_vec = np.asarray(embed_text(description))
    if proj_vec is None:
        return templates.TemplateResponse(
            "index.html", {"request": request, "popup": "Failed to embed project."}
        )

    # 2️⃣ choose candidate set -----------------------------------------------
    if candidate_ids:
        fetched = index.fetch(ids=candidate_ids, namespace="resumes").vectors
    else:
        fetched = {m.id: m for m in index.query(
            vector=proj_vec.tolist(),
            top_k=10,
            include_values=True,
            include_metadata=True,
            namespace="resumes",
        ).matches}

    # 3️⃣ score and keep best 5 ----------------------------------------------
    matches = []
    for cid, vec_obj in fetched.items():
        vals = vec_obj.values or []
        if len(vals) != 1536:
            continue
        vec = np.asarray(vals)
        sim = float(np.dot(vec, proj_vec) /
                    (np.linalg.norm(vec) * np.linalg.norm(proj_vec)))
        matches.append(
            SimpleNamespace(
                id=cid,
                metadata=vec_obj.metadata,
                sim_pct=round(sim*100,1)
            )
        )

    matches = sorted(matches, key=lambda m: m.sim_pct, reverse=True)[:5]
    if not matches:
        return templates.TemplateResponse(
            "index.html", {"request": request, "popup": "No candidates found."}
        )

    # 4️⃣ build GPT prompt ----------------------------------------------------
    expected_years = extract_years_requirement(description)
    snippets = []
    years_info = []
    for m in matches:
        tags_str = ", ".join(m.metadata.get('tags', []))
        tag_part = f" [tags: {tags_str}]" if tags_str else ""
        years = m.metadata.get('years')
<<<<<<< HEAD
        if expected_years and years is not None:
            years_part = f" ({years}/{expected_years} yrs)"
            years_info.append(f"{years}/{expected_years}")
        elif years is not None:
            years_part = f" ({years} yrs)"
            years_info.append(str(years))
        else:
            years_part = ""
            years_info.append("—" if expected_years else "—")
=======
        years_part = f" ({years} yrs exp)" if years is not None else ""
>>>>>>> 161ce929
        snippet = (
            f"- **{m.metadata['name']}**{years_part}{tag_part}: "
            f"{m.metadata['text'].replace(chr(10),' ')[:300]}…"
        )
        snippets.append(snippet)
    candidates_block = "\n".join(snippets)

    header = (
        "| Candidate | Fit % | Why Fit? (≤90 w.) | Improve (≤45 w.) |\n"
        "|:--|:--:|:--|:--|\n"          # ← keep this on the *same* assignment
    )
    rows_md = "\n".join(
        f"| {m.metadata['name']} | {m.sim_pct} | | |" for m in matches
    )

    rubric = (
        "### Scoring rules\n"
        "* 90-100 % = near-perfect match of role, domain, experience\n"
        "* 70-89 %  = strong match, minor gaps\n"
        "* 40-69 %  = partial match, clear gaps\n"
        "* below 40 % = weak match\n\n"
        "The **Fit %** column already contains a cosine baseline. "
        "You may adjust it **±15 points max** if the résumé clearly warrants.  \n"
        "**For “Improve”** give **one concrete, resume-focused action**: "
        "what to **add**, **reword**, **reorder** or **strengthen** in their résumé "
        "(new bullet, certification, project, keywords) to boost their fit."
    )
    if expected_years:
        rubric += f"\n\nTarget experience: around {expected_years} years"

    prompt = (
        f"Project description (focus on role / domain / experience):\n"
        f"{description.replace(chr(10),' ')}\n\n"
        "Candidate snippets:\n"
        f"{candidates_block}\n\n"
        f"{rubric}\n\n"
        "Fill ONLY the blank cells in this Markdown table. "
        "Maintain exactly these 4 columns; no extra rows or commentary.\n\n"
        f"{header}{rows_md}"
    )

    resp = openai.chat.completions.create(
        model="gpt-3.5-turbo",
        messages=[
            {"role": "system", "content": "You are a rigorous recruitment assistant."},
            {"role": "user",   "content": prompt},
        ],
        temperature=0.1,
        max_tokens=1200,
    )
    table_md = resp.choices[0].message.content.strip()

    # 5️⃣ parse table ---------------------------------------------------------
    rows = []
    alignment_re = re.compile(r"\|\s*:?[-]{3,}")     # ← correct regex

    for ln in table_md.splitlines():
        ln = ln.strip()
        if not ln.startswith("|"):
            continue
        # skip header and alignment
        if ln.lower().startswith("| candidate") or alignment_re.match(ln):
            continue

        cells = [c.strip() for c in ln.split("|")[1:-1]]
        if len(cells) >= 4:
            name, fit, why, improve = cells[:4]
            rows.append(
                {
                    "name": name,
                    "fit": fit.rstrip("%"),
                    "why": why,
                    "improve": improve,
                }
            )

    # add experience column if lengths match
    if rows and len(rows) == len(years_info):
        for r, y in zip(rows, years_info):
            r["years"] = y

    # fallback – if parsing still fails just show raw markdown
    if not rows:
        table_html = "<pre style='white-space:pre-wrap'>" + table_md + "</pre>"
    else:
        table_html = templates.get_template("resume_rank_table.html").render(
            rows=rows,
            expected_years=expected_years,
        )

        # 6️⃣ render ---------------------------------------------------
        # Log raw Markdown in the server console for debugging

    logger.debug("\n— GPT table markdown —\n%s\n——————————————", table_md)


    html_fragment = (
        '<div class="bubble assist"><strong>Assistant:</strong><br>'
        f'{table_html}'
        '</div>'
    )

    project = {
        "description": description,
        "table_md": table_md,
        "table_html": table_html,
        "candidates": [
            {"name": m.metadata["name"],
             "fit": m.sim_pct,
             "text": m.metadata["text"]}
            for m in matches
        ],
    }

    await add_project_history(user_id, project)

    return HTMLResponse(content=html_fragment)

RESUMES_PER_PAGE = 20


@app.get("/resumes", response_class=HTMLResponse)
async def list_resumes(
    request: Request,
    page: int = 1,
    skill: str = "",
    location: str = "",
    min_years: int | None = None,
    max_years: int | None = None,
    user=Depends(require_login),
):
    """Paginated résumé overview. Works even when MongoDB is offline."""
    filters = {}
    if skill:
        filters["skill"] = skill
    if location:
        filters["location"] = location
    if min_years is not None:
        filters["min_years"] = min_years
    if max_years is not None:
        filters["max_years"] = max_years

    try:
        docs = await resumes_page(page, RESUMES_PER_PAGE, filters)
        total = await resumes_count(filters)
    except Exception as e:  # pragma: no cover
        logger.warning("resumes_page() failed: %s", e)
        docs = []
        total = 0

    resumes_for_tpl = []
    for d in docs:
        oid = d.get("_id")
        added = "—"
        if hasattr(oid, "generation_time"):
            added = oid.generation_time.strftime("%Y-%m-%d")

        resumes_for_tpl.append(
            {
                "id": d.get("resume_id", "—"),
                "name": d.get("name", "Unknown"),
                "text": (d.get("text") or "")[:400] + "…",
                "added": added,
            }
        )

    pages = (total + RESUMES_PER_PAGE - 1) // RESUMES_PER_PAGE
    query = {}
    if skill:
        query["skill"] = skill
    if location:
        query["location"] = location
    if min_years is not None:
        query["min_years"] = min_years
    if max_years is not None:
        query["max_years"] = max_years
    qs = urlencode(query)

    ctx = {
        "resumes": resumes_for_tpl,
        "page": page,
        "pages": pages,
        "prev_page": page - 1 if page > 1 else None,
        "next_page": page + 1 if page < pages else None,
        "skill": skill,
        "location": location,
        "min_years": min_years if min_years is not None else "",
        "max_years": max_years if max_years is not None else "",
        "qs": qs,
    }
    return await render(
        request,
        "resumes.html",
        ctx,
        page_title="Résumés",
        active="/resumes",
    )


PROJECTS_PER_PAGE = 10


@app.get("/projects", response_class=HTMLResponse)
async def project_history(
    request: Request, page: int = 1, user=Depends(require_login)
):
    session_user = await get_current_user(request.cookies.get(COOKIE_NAME))
    user_id = session_user["username"] if session_user else "anon"
    doc = await chat_find_one({"user_id": user_id}) or {}
    projects = doc.get("projects", [])
    projects = sorted(projects, key=lambda p: p.get("ts", 0), reverse=True)
    total = len(projects)
    start = (page - 1) * PROJECTS_PER_PAGE
    end = start + PROJECTS_PER_PAGE
    page_projects = projects[start:end]
    pages = (total + PROJECTS_PER_PAGE - 1) // PROJECTS_PER_PAGE
    ctx = {
        "projects": page_projects,
        "page": page,
        "pages": pages,
        "prev_page": page - 1 if page > 1 else None,
        "next_page": page + 1 if page < pages else None,
    }
    return await render(
        request,
        "projects.html",
        ctx,
        page_title="Projects",
        active="/projects",
    )


@app.post("/delete_project")
async def delete_project_route(request: Request,
                         ts: str = Form(...),
                         user=Depends(require_login)):
    session_user = await get_current_user(request.cookies.get(COOKIE_NAME))
    user_id = session_user["username"] if session_user else "anon"
    deleted = await delete_project(user_id, ts)
    if deleted == 0:
        logger.warning("No project found with ts %s", ts)
    else:
        logger.info("Deleted project with ts %s", ts)
    return RedirectResponse("/projects", status_code=303)

@app.get("/view_resumes", response_class=HTMLResponse)
async def view_resumes(request: Request, user=Depends(require_login)):
    # Search all resumes from the "resumes" namespace
    try:
        logger.info("Querying Pinecone for all resumes...")
        results = index.query(
            vector=[0] * 1536,  # Placeholder vector for getting all records
            top_k=10,  # Adjust the number of records returned
            include_metadata=True,
            namespace="resumes"
        )

        if results.matches:
            logger.info("Found %d resumes in Pinecone.", len(results.matches))
        else:
            logger.info("No matches found in Pinecone.")

        # Prepare results to send to the frontend
        resumes = []
        for match in results.matches:
            logger.info(
                "Resume: %s, Name: %s",
                match.id,
                match.metadata.get("name", "Unknown"),
            )
            resumes.append({
                "id": match.id,
                "name": match.metadata.get("name", "Unknown"),
                "text": match.metadata.get("text", "No description available."),
                "added": match.metadata.get("added", "—"),
            })

        return await render(request, "resumes.html",
                      {"resumes": resumes},
                        page_title="Résumés", active="/resumes")

    except Exception as e:
        logger.error("Pinecone query failed: %s", e)
        return await render(request, "resumes.html",
                      {"resumes": resumes},
                        page_title="Résumés", active="/resumes")


@app.get("/edit_resume", response_class=HTMLResponse)
async def edit_resume(request: Request, id: str, user=Depends(require_login)):
    """
    Fetch the résumé by either resume_id or Mongo _id.
    """
    doc = None
    try:
        # 1) try resume_id
        doc = await resumes_collection.find_one({"resume_id": id})
        # 2) fall back to _id if the first lookup failed
        if not doc and ObjectId.is_valid(id):
            doc = await resumes_collection.find_one({"_id": ObjectId(id)})
    except Exception as e:
        logger.error("Mongo lookup failed: %s", e)

    if not doc:                        # still nothing → 404
        return PlainTextResponse("Résumé not found", status_code=404)

    return await render(request, "edit_resume.html",
        {
            "request": request,
            "resume": {
                "resume_id": doc["resume_id"],   # ← key renamed
                "name":      doc["name"],
                "text":      doc["text"],
                "skills":    ", ".join(doc.get("skills", [])),
                "location":  doc.get("location", ""),
                "years":     doc.get("years", ""),
            },
        },
        page_title="Edit résumé")

@app.post("/update_resume")
async def update_resume_route(
        resume_id: str = Form(...),   # ★ must match the hidden input’s name
        name: str      = Form(...),
        text: str      = Form(...),
        skills: str    = Form(""),
        location: str  = Form(""),
        years: int | None = Form(None),
        tags: str = Form("")):
    skill_list = [s.strip() for s in skills.split(',') if s.strip()]
    tag_list = [t.strip() for t in tags.split(',') if t.strip()]
    loc_val = location or None
    modified = await update_resume(resume_id, name, text,
                                   skill_list if skills else None,
                                   loc_val,
                                   years,
                                   tag_list if tags else None)
    if not modified:
        logger.warning("Nothing updated for resume_id %s", resume_id)
    return RedirectResponse("/resumes", status_code=303)

@app.post("/delete_resume")
async def delete_resume_route(id: str = Form(...)):
    logger.info("Deleting resume with ID: %s", id)

    # 1. Delete from MongoDB
    deleted_count = await delete_resume_by_id(id)
    if deleted_count > 0:
        logger.info("Deleted %d doc(s) from MongoDB.", deleted_count)
    else:
        logger.warning("No MongoDB doc with resume_id %s, will still try Pinecone.", id)

    # 2. Delete from Pinecone
    try:
        index.delete(ids=[id], namespace="resumes")
        logger.info("Deleted %s from Pinecone.", id)
    except Exception as e:
        logger.error("Pinecone deletion failed for %s: %s", id, e)

    return RedirectResponse("/resumes", status_code=303)

from routes.users import router as users_router, login_form, login_post, logout, user_admin, create_user_admin, delete_user_admin, edit_user_form, update_user_admin, reset_user_password, profile, change_password
from routes.chat import router as chat_router, chat_interface, chat, chat_action, chat_followup

app.include_router(users_router)
app.include_router(chat_router)<|MERGE_RESOLUTION|>--- conflicted
+++ resolved
@@ -565,7 +565,7 @@
         tags_str = ", ".join(m.metadata.get('tags', []))
         tag_part = f" [tags: {tags_str}]" if tags_str else ""
         years = m.metadata.get('years')
-<<<<<<< HEAD
+
         if expected_years and years is not None:
             years_part = f" ({years}/{expected_years} yrs)"
             years_info.append(f"{years}/{expected_years}")
@@ -575,9 +575,7 @@
         else:
             years_part = ""
             years_info.append("—" if expected_years else "—")
-=======
-        years_part = f" ({years} yrs exp)" if years is not None else ""
->>>>>>> 161ce929
+
         snippet = (
             f"- **{m.metadata['name']}**{years_part}{tag_part}: "
             f"{m.metadata['text'].replace(chr(10),' ')[:300]}…"
