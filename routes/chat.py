from typing import List
from fastapi import APIRouter, Request, Depends, Form, Body
from fastapi.responses import HTMLResponse, JSONResponse, RedirectResponse
import main
from schemas import ChatRequest

router = APIRouter()

# default set of quick prompt templates shown in the chat UI
QUICK_PROMPTS = [
<<<<<<< HEAD
    {
        "title": "Resume Audit",
        "text": (
            "Act like a recruiter with 10+ years' experience. "
            "Review this resume and tell me exactly why it's getting ignored. "
            "Be Direct. No sugarcoating. Point out what's weak and how to fix it."
        ),
    },
    {
        "title": "ATS Optimization",
        "text": (
            "Rewrite my resume to be 100% complient ATS-optimized for a "
            "[Insert job title] role. Add industry-specific keywords, skills, "
            "and quantify my achievements - without sounding robotic."
        ),
    },
    {
        "title": "Job Match customization",
        "text": (
            "Take this job description and align my resume with it line by line. "
            "Match tone, skills, and results to what they're asking for - keep it "
            "sharp and honest"
        ),
    },
    {
        "title": "Confidence rewrite",
        "text": (
            "Rewrite my resume to sound bold and high-performing. "
            "No passive language. Make it outcome-driven and confident - "
            "like someone any company would want to hire."
        ),
    },
    {
        "title": "Cover letter writer",
        "text": (
            "Write me a concise (Under 200), Human-sounding cover letter for this "
            "role: [Insert job title]. Show excitement, competence and focus on "
            "the value I bring."
        ),
    },
    {
        "title": "Interview rehearsal",
        "text": (
            "Give me 10 most common behavioral interview questions for a "
            "[Insert job title] role and answer each one using the STAR format "
            "with specific, impressive examples"
        ),
    },
=======
    "Rewrite my resume for the [Insert job title] role",
    "Summarize candidate strengths for a [Insert job title] role",
    "List key skills for a [Insert job title] role",
>>>>>>> 47cb0243
]

@router.get("/chat", response_class=HTMLResponse)
async def chat_interface(request: Request, user=Depends(main.require_login)):
    candidates = [{"id": r["resume_id"], "name": r["name"]} for r in await main.resumes_all()]
    session_user = await main.get_current_user(request.cookies.get(main.COOKIE_NAME))
    user_id = session_user["username"] if session_user else "anon"
    doc = await main.chat_find_one({"user_id": user_id}) or {}
    history = doc.get("messages", [])
    if not isinstance(history, list):
        history = []
    safe_history = [
        {"role": m.get("role"), "content": main.sanitize_markdown(m.get("content", ""))}
        for m in history if isinstance(m, dict)
    ]
    return await main.render(
        request,
        "chat.html",
        {
            "history": safe_history,
            "candidates": candidates,
            "quick_prompts": QUICK_PROMPTS,
        },
        page_title="Chat",
    )

@router.post("/chat", response_class=JSONResponse)
async def chat(request: Request, chat_data: ChatRequest = Body(...), user=Depends(main.require_login)):
    user_text = chat_data.text.strip()
    selected_ids = chat_data.candidate_ids
    session_user = await main.get_current_user(request.cookies.get(main.COOKIE_NAME))
    user_id = session_user["username"] if session_user else "anon"
    doc = await main.chat_find_one({"user_id": user_id}) or {}
    history = doc.get("messages", [])
    last_proj = doc.get("last_project", {})
    if not isinstance(history, list):
        history = []
    snippets = []
    selected_docs = await main.resumes_by_ids(selected_ids) if selected_ids else []
    selected_names = {d.metadata["name"] for d in selected_docs}

    cand_data = last_proj.get("candidates", [])
    if cand_data:
        for c in cand_data:
            if not selected_names or c["name"] in selected_names:
                snippets.append(f"**{c['name']}** ({c['fit']} %)\n{c['text'][:600]}…")
    else:
        for d in selected_docs:
            snippets.append(f"**{d.metadata['name']}**\n{d.metadata['text'][:600]}…")
    system_blocks = []
    if desc := last_proj.get("description"):
        system_blocks.append(f"### Project\n{desc}")
    if snippets:
        system_blocks.append("### Candidate résumés\n" + "\n\n".join(snippets))
    messages = [
        {
            "role": "system",
            "content": (
                "You are a recruitment assistant who can answer follow-up "
                "questions about the project and the candidate résumés provided."
            ),
        }
    ]
    if system_blocks:
        messages.append({"role": "system", "content": "\n\n".join(system_blocks)})
    for turn in history[-6:]:
        if isinstance(turn, dict) and turn.get("content", "").strip():
            messages.append({"role": turn["role"], "content": turn["content"]})
    messages.append({"role": "user", "content": user_text})
    resp = main.openai.chat.completions.create(
        model="gpt-3.5-turbo",
        messages=messages,
        temperature=0.4,
        max_tokens=600,
    )
    assistant_reply = resp.choices[0].message.content.strip()
    safe_reply = main.sanitize_markdown(assistant_reply)
    history.extend([
        {"role": "user", "content": user_text},
        {"role": "assistant", "content": assistant_reply},
    ])
    await main.chat_upsert(user_id, {"messages": history})
    return {"reply": safe_reply}

@router.post("/chat_action", response_class=HTMLResponse)
async def chat_action(
    request: Request,
    user=Depends(main.require_login),
    action: str = Form(...),
    candidate_ids: List[str] = Form([]),
):
    session_user = await main.get_current_user(request.cookies.get(main.COOKIE_NAME))
    user_id = session_user["username"] if session_user else "anon"
    if action == "top5":
        user_instr = "Pick the top 5 candidates and explain briefly why."
    elif action == "python_expert":
        user_instr = "Which candidate has the most Python experience?"
    else:
        user_instr = "Sorry, I didn’t understand that request."
    if candidate_ids:
        matches = await main.resumes_by_ids(candidate_ids)
    else:
        matches = main.search_best_resumes("(the project text…)", top_k=10, namespace="resumes")[:5]
    block = "".join(
        f"---\nName: {m.metadata['name']}\nRésumé:\n{m.metadata['text']}\n\n" for m in matches
    )
    prompt = "You are a helpful recruitment assistant.\n\n" + user_instr + "\n\nHere are the candidates:\n" + block
    reply = main.openai.chat.completions.create(
        model="gpt-3.5-turbo",
        messages=[
            {"role": "system", "content": "You are a helpful recruitment assistant."},
            {"role": "user", "content": prompt},
        ],
    ).choices[0].message.content
    safe_reply = main.sanitize_markdown(reply)
    candidates = [{"id": r["resume_id"], "name": r["name"]} for r in await main.resumes_all()]
    return await main.render(
        request,
        "chat.html",
        {
            "reply": safe_reply,
            "candidates": candidates,
            "quick_prompts": QUICK_PROMPTS,
        },
        page_title="Chat",
    )

@router.post("/chat_followup", response_class=JSONResponse)
async def chat_followup(request: Request, user=Depends(main.require_login)):
    payload = await request.json()
    user_text = payload.get("message", "").strip()
    session_user = await main.get_current_user(request.cookies.get(main.COOKIE_NAME))
    user_id = session_user["username"] if session_user else "anon"
    doc = await main.chats.find_one({"user_id": user_id}) or {}
    history = doc.get("messages", [])
    project = doc.get("last_project")
    if not project:
        history.append({"role": "user", "content": user_text})
        messages = ([{"role": "system", "content": "You are a helpful recruitment assistant."}] + history)
        reply = main.openai.chat.completions.create(
            model="gpt-3.5-turbo",
            messages=messages,
        ).choices[0].message.content
        history.append({"role": "assistant", "content": reply})
        await main.chats.update_one({"user_id": user_id}, {"$set": {"messages": history}}, upsert=True)
        return {"reply": reply}
    alias = {}
    snippet_lines = []
    for c in project["candidates"]:
        fullname = c["name"]
        first = fullname.split()[0].lower()
        alias[first] = fullname
        snippet_lines.append(f"- **{fullname}** (Fit {c['fit']} %): {c['text'][:250]}…")
    alias_block = ", ".join(f"'{k}'→'{v}'" for k, v in alias.items())
    system_prompt = (
        "You are an expert recruitment assistant.\n"
        "Use ONLY the project description, markdown ranking table and résumé snippets provided below. You are allowed to quote and compare the candidates. Keep answers ≤120 words unless user asks for more.\n\n"
        f"Alias map: {alias_block}\n\n"
        "## Project description\n"
        f"{project['description']}\n\n"
        "## Ranking table (markdown)\n"
        f"{project['table_md']}\n\n"
        "## Candidate résumé snippets\n" + "\n".join(snippet_lines)
    )
    history.append({"role": "user", "content": user_text})
    messages = [{"role": "system", "content": system_prompt}] + history
    response = main.openai.chat.completions.create(
        model="gpt-3.5-turbo",
        messages=messages,
        temperature=0.4,
        max_tokens=350,
    )
    assistant_reply = response.choices[0].message.content.strip()
    history.append({"role": "assistant", "content": assistant_reply})
    await main.chats.update_one(
        {"user_id": user_id},
        {"$set": {"messages": history}},
        upsert=True,
    )
    return {"reply": assistant_reply}<|MERGE_RESOLUTION|>--- conflicted
+++ resolved
@@ -8,7 +8,7 @@
 
 # default set of quick prompt templates shown in the chat UI
 QUICK_PROMPTS = [
-<<<<<<< HEAD
+
     {
         "title": "Resume Audit",
         "text": (
@@ -57,11 +57,7 @@
             "with specific, impressive examples"
         ),
     },
-=======
-    "Rewrite my resume for the [Insert job title] role",
-    "Summarize candidate strengths for a [Insert job title] role",
-    "List key skills for a [Insert job title] role",
->>>>>>> 47cb0243
+
 ]
 
 @router.get("/chat", response_class=HTMLResponse)
