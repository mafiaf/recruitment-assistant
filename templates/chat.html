{# ── templates/chat.html ─────────────────────────────────────────────── #}
{% extends "_base.html" %}
{% set active = "/chat" %}
{% set page_title = "Chat" %}

{% block body %}
<div class="flex h-[calc(100vh-4rem)] bg-gradient-to-br from-gray-50 to-gray-100">

  {# ── sidebar ────────────────────────────────────────────────── #}
  <aside class="w-64 border-r border-gray-200 bg-white/70 backdrop-blur p-4 overflow-auto">
    <h2 class="font-semibold mb-2">Candidates</h2>
    <input id="filter" type="text"
           placeholder="filter…" 
           class="mb-3 w-full border px-2 py-1 rounded" />
    <div id="cand-list" class="space-y-1 text-sm">
      {% for c in candidates %}
      <label class="flex items-center space-x-2">
        <input type="checkbox" value="{{ c.id }}" class="candidate-box">
        <span>{{ c.name }}</span>
      </label>
      {% endfor %}
    </div>
  </aside>

  {# ── main chat column ───────────────────────────────────────── #}
  <main class="flex-1 flex flex-col h-full">
    <div id="chat-box" class="flex-1 overflow-auto p-6 space-y-3">
      {% for msg in history %}
      <div class="max-w-prose {{ 'ml-auto text-right' if msg.role=='user' else '' }}">
        <div class="rounded-xl px-4 py-2
                    {{ 'bg-blue-100' if msg.role=='user' else 'bg-rose-100' }}
                    whitespace-pre-wrap">
          <strong>{{ 'You' if msg.role=='user' else 'Assistant' }}:</strong>
          {{ msg.content | safe }}
        </div>
      </div>
      {% endfor %}
      </div>

      {# quick prompts row #}
      <div id="quick-prompts" class="border-t bg-white/70 backdrop-blur p-4 flex flex-wrap gap-2">
        {% for pr in quick_prompts %}
<<<<<<< HEAD
        <button type="button" class="quick-prompt bg-gray-200 px-2 py-1 rounded" data-text="{{ pr.text }}">
          {{ pr.title }}
=======
        <button type="button" class="quick-prompt bg-gray-200 px-2 py-1 rounded" data-text="{{ pr }}">
          {{ pr }}
>>>>>>> 47cb0243
        </button>
        {% endfor %}
      </div>

      {# input row #}
      <div class="border-t bg-white/70 backdrop-blur p-4 flex items-center gap-2">
      <button id="attach-btn" title="Upload project"
              class="p-2 rounded bg-gray-200">📎</button>
      <input id="project-file" type="file" accept=".pdf,.docx" class="hidden">
      <input id="chat-input" type="text"
             placeholder="Type a message…"
             class="flex-1 border px-3 py-2 rounded">
      <button id="send-btn"
              class="bg-blue-600 text-white px-4 py-2 rounded">
        Send
      </button>
    </div>
  </main>
</div>
{% endblock %}

{% block extra_js %}
<script>
const qs = s => document.querySelector(s);

// ── helper: currently-selected candidate IDs ────────────────
function selected() {
  return [...document.querySelectorAll('.candidate-box:checked')]
         .map(x => x.value);
}

// ── helper: append chat bubble and auto-scroll ──────────────
function addBubble(role, html) {
  const align = role === 'user' ? 'ml-auto text-right' : '';
  const bg    = role === 'user' ? 'bg-blue-100'          : 'bg-rose-100';
  qs('#chat-box').insertAdjacentHTML('beforeend',
    `<div class="max-w-prose ${align}">
       <div class="rounded-xl px-4 py-2 ${bg} whitespace-pre-wrap">
         <strong>${role === 'user' ? 'You' : 'Assistant'}:</strong> ${html}
       </div>
     </div>`);
  qs('#chat-box').scrollTop = qs('#chat-box').scrollHeight;
}

// ── send prompt template ------------------------------------
async function sendPrompt(raw) {
  let finalText = raw;
  if (raw.includes('[Insert job title]')) {
    const title = prompt('Job title?');
    if (title === null) return;
    finalText = raw.replace('[Insert job title]', title);
  }
  addBubble('user', finalText);
  const res = await fetch('/chat', {
    method: 'POST',
    headers: {'Content-Type': 'application/json'},
    body: JSON.stringify({ text: finalText, candidate_ids: selected() })
  });
  const data = await res.json();
  addBubble('assist', data.reply);
}

// ── sidebar filter ──────────────────────────────────────────
qs('#filter').oninput = e => {
  const v = e.target.value.toLowerCase();
  document.querySelectorAll('#cand-list label').forEach(lb => {
    lb.style.display = lb.innerText.toLowerCase().includes(v) ? '' : 'none';
  });
};

// ── send text message ───────────────────────────────────────
qs('#send-btn').onclick = async () => {
  const txt = qs('#chat-input').value.trim();
  if (!txt) return;
  qs('#chat-input').value = '';
  addBubble('user', txt);

  const res = await fetch('/chat', {
    method: 'POST',
    headers: {'Content-Type': 'application/json'},
    body: JSON.stringify({ text: txt, candidate_ids: selected() })
  });
  const data = await res.json();
  addBubble('assist', data.reply);
};

// ── send project file ───────────────────────────────────────
qs('#attach-btn').onclick = () => qs('#project-file').click();
qs('#project-file').onchange = async e => {
  const f = e.target.files[0];
  if (!f) return;
  const fd = new FormData();
  fd.append('file', f);
  selected().forEach(id => fd.append('candidate_ids', id));
  addBubble('user', '[uploaded project]');
  const html = await (await fetch('/match_project', {method: 'POST', body: fd})).text();
  addBubble('assist', html);
  e.target.value = '';
};

// ── quick prompt buttons ------------------------------------
document.querySelectorAll('#quick-prompts button').forEach(btn => {
  btn.onclick = () => sendPrompt(btn.dataset.text);
});

// ── scroll to bottom on initial load ────────────────────────
window.addEventListener('load', () => {
  qs('#chat-box').scrollTop = qs('#chat-box').scrollHeight;
});
</script>
{% endblock %}<|MERGE_RESOLUTION|>--- conflicted
+++ resolved
@@ -40,13 +40,10 @@
       {# quick prompts row #}
       <div id="quick-prompts" class="border-t bg-white/70 backdrop-blur p-4 flex flex-wrap gap-2">
         {% for pr in quick_prompts %}
-<<<<<<< HEAD
+
         <button type="button" class="quick-prompt bg-gray-200 px-2 py-1 rounded" data-text="{{ pr.text }}">
           {{ pr.title }}
-=======
-        <button type="button" class="quick-prompt bg-gray-200 px-2 py-1 rounded" data-text="{{ pr }}">
-          {{ pr }}
->>>>>>> 47cb0243
+
         </button>
         {% endfor %}
       </div>
