<table class="min-w-full border-collapse border border-gray-300 text-sm my-3">
  <thead class="bg-gray-100">
    <tr>
      <th class="border px-2 py-1 text-left">Candidate</th>
      <th class="border px-2 py-1 text-center">Fit&nbsp;%</th>
<<<<<<< HEAD
      <th class="border px-2 py-1 text-center">
        {% if expected_years %}Yrs/{{ expected_years }}{% else %}Yrs{% endif %}
      </th>
=======
>>>>>>> 7ae4580d
      <th class="border px-2 py-1 text-left">Why Fit?</th>
      <th class="border px-2 py-1 text-left">Improve</th>
    </tr>
  </thead>
  <tbody class="bg-white">
    {% for row in rows %}
    <tr>
      <td class="border px-2 py-1 font-medium">{{ row.name }}</td>
      <td class="border px-2 py-1 text-center">{{ row.fit }}</td>
<<<<<<< HEAD
      <td class="border px-2 py-1 text-center">{{ row.years }}</td>
=======
>>>>>>> 7ae4580d
      <td class="border px-2 py-1">{{ row.why }}</td>
      <td class="border px-2 py-1">{{ row.improve }}</td>
    </tr>
    {% endfor %}
  </tbody>
</table><|MERGE_RESOLUTION|>--- conflicted
+++ resolved
@@ -3,12 +3,11 @@
     <tr>
       <th class="border px-2 py-1 text-left">Candidate</th>
       <th class="border px-2 py-1 text-center">Fit&nbsp;%</th>
-<<<<<<< HEAD
+
       <th class="border px-2 py-1 text-center">
         {% if expected_years %}Yrs/{{ expected_years }}{% else %}Yrs{% endif %}
       </th>
-=======
->>>>>>> 7ae4580d
+
       <th class="border px-2 py-1 text-left">Why Fit?</th>
       <th class="border px-2 py-1 text-left">Improve</th>
     </tr>
@@ -18,10 +17,8 @@
     <tr>
       <td class="border px-2 py-1 font-medium">{{ row.name }}</td>
       <td class="border px-2 py-1 text-center">{{ row.fit }}</td>
-<<<<<<< HEAD
       <td class="border px-2 py-1 text-center">{{ row.years }}</td>
-=======
->>>>>>> 7ae4580d
+
       <td class="border px-2 py-1">{{ row.why }}</td>
       <td class="border px-2 py-1">{{ row.improve }}</td>
     </tr>
