--- conflicted
+++ resolved
@@ -5,13 +5,12 @@
 from types import SimpleNamespace
 from typing import List
 
-<<<<<<< HEAD
 from dotenv import load_dotenv
+import os
+
 from motor.motor_asyncio import AsyncIOMotorClient
 from pymongo import errors
-=======
-from pymongo import MongoClient, errors
->>>>>>> 50e363ec
+
 from bson import ObjectId
 from passlib.hash import bcrypt
 
