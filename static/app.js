--- conflicted
+++ resolved
@@ -28,7 +28,7 @@
 
 const nav = document.getElementById('mainNav');
 if (nav) {
-<<<<<<< HEAD
+
   const links = nav.querySelectorAll('ul a');
   const brand = nav.querySelector('a.flex');
   const menuBtn = document.getElementById('menuBtn');
@@ -52,18 +52,6 @@
       menuBtn.classList.toggle('text-white', !scrolled);
       menuBtn.classList.toggle('focus:ring-gray-800', scrolled);
       menuBtn.classList.toggle('focus:ring-white', !scrolled);
-=======
-  const links = nav.querySelectorAll('a');
-  window.addEventListener('scroll', () => {
-    if (window.scrollY > 50) {
-      nav.classList.add('bg-white', 'bg-opacity-90', 'shadow-lg', 'py-2');
-      nav.classList.remove('py-6');
-      links.forEach(l => l.classList.add('text-gray-800'));
-    } else {
-      nav.classList.remove('bg-white', 'bg-opacity-90', 'shadow-lg', 'py-2');
-      nav.classList.add('py-6');
-      links.forEach(l => l.classList.remove('text-gray-800'));
->>>>>>> a2ea60bf
     }
   });
 }
