/* Custom global styles */
body {
  font-family: 'Manrope', sans-serif;
  background: linear-gradient(135deg, #eef2ff, #f8fafc);
  min-height: 100vh;
  color: #1e293b;
  transition: background 0.3s ease, color 0.3s ease;
}
body.dark {
  background: linear-gradient(135deg, #1e293b, #334155);
  color: #f1f5f9;
}
header {
  background: rgba(255, 255, 255, 0.8);
  backdrop-filter: blur(12px);
}
.card {
  width: 100%;
  background: rgba(255, 255, 255, 0.7);
  backdrop-filter: blur(8px);
  border-radius: 0.75rem;
  box-shadow: 0 2px 4px rgba(0, 0, 0, 0.1);
  padding: 1.5rem;
  transition: transform 0.3s ease, box-shadow 0.3s ease;
}
.dark .card {
  background: rgba(30, 41, 59, 0.7);
  box-shadow: 0 2px 4px rgba(0, 0, 0, 0.4);
}
input, textarea, select {
  border-color: #d1d5db;
}
#resume-form.drag-over {
  box-shadow: 0 0 0 4px rgba(59,130,246,0.4);
  transform: scale(1.02);
}
@keyframes pop {
  from { opacity:0; transform: scale(0.95); }
  to   { opacity:1; transform: scale(1); }
}
.animate-pop {
  animation: pop 0.4s ease;
}

/* grid layout for recent uploads */
.upload-grid {
  display: grid;
<<<<<<< HEAD
  grid-template-columns: repeat(auto-fill, minmax(16rem, 1fr));
  grid-auto-rows: auto;
}

body.dark aside {
  background: rgba(30, 41, 59, 0.7);
  color: #f1f5f9;
}
body.dark aside a,
body.dark aside button {
  color: inherit;
=======
  grid-template-columns: repeat(1, minmax(0, 1fr));
}
@media (min-width: 640px) {
  .upload-grid {
    grid-template-columns: repeat(2, minmax(0, 1fr));
  }
}
@media (min-width: 768px) {
  .upload-grid {
    grid-template-columns: repeat(3, minmax(0, 1fr));
  }
}
@media (min-width: 1024px) {
  .upload-grid {
    grid-template-columns: repeat(4, minmax(0, 1fr));
  }
}
@media (min-width: 1280px) {
  .upload-grid {
    grid-template-columns: repeat(5, minmax(0, 1fr));
  }
>>>>>>> 69db1ea8
}<|MERGE_RESOLUTION|>--- conflicted
+++ resolved
@@ -45,7 +45,7 @@
 /* grid layout for recent uploads */
 .upload-grid {
   display: grid;
-<<<<<<< HEAD
+
   grid-template-columns: repeat(auto-fill, minmax(16rem, 1fr));
   grid-auto-rows: auto;
 }
@@ -57,7 +57,7 @@
 body.dark aside a,
 body.dark aside button {
   color: inherit;
-=======
+
   grid-template-columns: repeat(1, minmax(0, 1fr));
 }
 @media (min-width: 640px) {
@@ -79,5 +79,5 @@
   .upload-grid {
     grid-template-columns: repeat(5, minmax(0, 1fr));
   }
->>>>>>> 69db1ea8
+
 }